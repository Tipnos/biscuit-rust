--- conflicted
+++ resolved
@@ -10,18 +10,10 @@
 homepage = "https://github.com/clevercloud/biscuit"
 repository = "https://github.com/clevercloud/biscuit-rust"
 
-<<<<<<< HEAD
-#[lib]
-#name = "biscuit_auth"
-
-[features]
-default = []
-capi = ["rand"]
-=======
 [features]
 default = ["regex-full"]
 regex-full = [ "regex/perf", "regex/unicode"]
->>>>>>> 64f21331
+capi = ["rand"]
 
 [dependencies]
 rand_core = "^0.5"
