--- conflicted
+++ resolved
@@ -44,18 +44,12 @@
 getrandom = { version = "0.1.16" }
 time = { version = "0.3.7", features = ["formatting", "parsing"] }
 uuid = { version = "1", optional = true }
-<<<<<<< HEAD
-biscuit-parser = { version = "0.1.1", path = "../biscuit-parser" }
-biscuit-quote = { version = "0.2.1", optional = true, path = "../biscuit-quote" }
+biscuit-parser = { version = "0.1.2", path = "../biscuit-parser" }
+biscuit-quote = { version = "0.2.2", optional = true, path = "../biscuit-quote" }
+chrono = { version = "0.4.26", optional = true, default-features = false, features = ["serde"] }
 ecdsa = { version = "0.14.8", features = ["sign", "verify", "pem", "alloc", "pkcs8", "serde"] }
 p256 = "0.11.1"
 pkcs8 = "0.9.0"
-=======
-biscuit-parser = { version = "0.1.2", path = "../biscuit-parser" }
-biscuit-quote = { version = "0.2.2", optional = true, path = "../biscuit-quote" }
-chrono = { version = "0.4.26", optional = true, default-features = false, features = ["serde"] }
-
->>>>>>> 132b0c9d
 
 [dev-dependencies]
 bencher = "0.1.5"
