#![cfg(feature = "serde-error")]
#![allow(unused_must_use)]
extern crate biscuit_auth as biscuit;

use biscuit::builder::BlockBuilder;
use biscuit::datalog::SymbolTable;
use biscuit::error;
use biscuit::macros::*;
use biscuit::Authorizer;
use biscuit::KeyPair;
use biscuit::{builder::*, builder_ext::*, Biscuit};
use prost::Message;
use rand::prelude::*;
use serde::Serialize;
use std::{
    collections::{BTreeMap, BTreeSet},
    fs::File,
    io::Write,
    time::*,
};

fn main() {
    let mut args = std::env::args();
    args.next();
    let target = match args.next() {
        Some(arg) => arg,
        None => {
            println!("missing target directory argument");
            return;
        }
    };

    let mut test = false;
    let mut json = false;
    match args.next().as_deref() {
        Some("--test") => test = true,
        Some("--json") => json = true,
        Some(arg) => {
            println!("unknown argument: {}", arg);
            return;
        }
        None => {}
    };

    match args.next().as_deref() {
        Some("--test") => test = true,
        Some("--json") => json = true,
        Some(arg) => {
            println!("unknown argument: {}", arg);
            return;
        }
        None => {}
    };

    let mut rng: StdRng = SeedableRng::seed_from_u64(1234);
    let root = KeyPair::new_with_rng(&mut rng);

    let mut results = Vec::new();
    results.push(basic_token(&mut rng, &target, &root, test));

    results.push(different_root_key(&mut rng, &target, &root, test));

    results.push(invalid_signature_format(&mut rng, &target, &root, test));

    results.push(random_block(&mut rng, &target, &root, test));

    results.push(invalid_signature(&mut rng, &target, &root, test));

    results.push(reordered_blocks(&mut rng, &target, &root, test));

    results.push(scoped_rules(&mut rng, &target, &root, test));

    results.push(scoped_checks(&mut rng, &target, &root, test));

    results.push(expired_token(&mut rng, &target, &root, test));

    results.push(authorizer_scope(&mut rng, &target, &root, test));

    results.push(authorizer_authority_checks(&mut rng, &target, &root, test));

    results.push(authority_checks(&mut rng, &target, &root, test));

    results.push(block_rules(&mut rng, &target, &root, test));

    results.push(regex_constraint(&mut rng, &target, &root, test));

    results.push(multi_queries_checks(&mut rng, &target, &root, test));

    results.push(check_head_name(&mut rng, &target, &root, test));

    results.push(expressions(&mut rng, &target, &root, test));

    results.push(unbound_variables_in_rule(&mut rng, &target, &root, test));

    results.push(generating_ambient_from_variables(
        &mut rng, &target, &root, test,
    ));

    results.push(sealed_token(&mut rng, &target, &root, test));

    results.push(parsing(&mut rng, &target, &root, test));

    results.push(default_symbols(&mut rng, &target, &root, test));

    results.push(execution_scope(&mut rng, &target, &root, test));

    results.push(third_party(&mut rng, &target, &root, test));

    results.push(check_all(&mut rng, &target, &root, test));

    if json {
        let s = serde_json::to_string_pretty(&TestCases {
            root_private_key: hex::encode(root.private().to_bytes()),
            root_public_key: hex::encode(root.public().to_bytes()),
            testcases: results,
        })
        .unwrap();

        println!("{}", s);
    } else {
        println!("# Biscuit samples and expected results\n");
        println!(
            "root secret key: {}",
            hex::encode(root.private().to_bytes())
        );
        println!("root public key: {}", hex::encode(root.public().to_bytes()));

        for result in results {
            println!("\n------------------------------\n");
            println!("{}", result.print());
        }
    }
}

#[derive(Debug, Serialize)]
struct TestCases {
    pub root_private_key: String,
    pub root_public_key: String,
    pub testcases: Vec<TestResult>,
}

#[derive(Debug, Serialize)]
struct TestResult {
    pub title: String,
    pub filename: String,
    pub token: Vec<BlockContent>,
    pub validations: BTreeMap<String, Validation>,
}

#[derive(Debug, Serialize)]
struct BlockContent {
    pub symbols: Vec<String>,
    pub public_keys: Vec<String>,
    pub external_key: Option<String>,
    pub code: String,
}

#[derive(Debug, Serialize)]
struct Validation {
    world: Option<AuthorizerWorld>,
    result: AuthorizerResult,
    authorizer_code: String,
    revocation_ids: Vec<String>,
}

impl TestResult {
    fn print(&self) -> String {
        use std::fmt::Write;
        let mut s = String::new();

        writeln!(&mut s, "## {}: {}", self.title, self.filename);

        writeln!(&mut s, "### token\n");
        for (i, block) in self.token.iter().enumerate() {
            if i == 0 {
                writeln!(&mut s, "authority:");
            } else {
                writeln!(&mut s, "{}:", i);
            }

            writeln!(&mut s, "symbols: {:?}\n", block.symbols);
            writeln!(&mut s, "public keys: {:?}\n", block.public_keys);
            if let Some(key) = &block.external_key {
                writeln!(&mut s, "external signature by: {:?}\n", key);
            }
            writeln!(&mut s, "```\n{}```\n", block.code);
        }

        for (name, validation) in &self.validations {
            if name.is_empty() {
                writeln!(&mut s, "### validation\n")
            } else {
                writeln!(&mut s, "### validation for \"{}\"\n", name)
            };

            if let Some(world) = &validation.world {
                writeln!(
                    &mut s,
                    "authorizer code:\n```\n{}```\n",
                    validation.authorizer_code
                );

                writeln!(&mut s, "revocation ids:");
                for id in &validation.revocation_ids {
                    writeln!(&mut s, "- `{}`", id);
                }
                writeln!(&mut s, "\nauthorizer world:\n```\nWorld {{\n  facts: {:#?}\n  rules: {:#?}\n  checks: {:#?}\n  policies: {:#?}\n}}\n```\n",
                         world.facts, world.rules, world.checks, world.policies);
            }

            writeln!(&mut s, "result: `{:?}`", validation.result);
        }

        s
    }
}

#[derive(Debug, Serialize)]
struct AuthorizerWorld {
    pub facts: BTreeSet<String>,
    pub rules: BTreeSet<String>,
    pub checks: BTreeSet<String>,
    pub policies: BTreeSet<String>,
}

#[derive(Debug, Serialize)]
enum AuthorizerResult {
    Ok(usize),
    Err(error::Token),
}

fn validate_token(root: &KeyPair, data: &[u8], authorizer_code: &str) -> Validation {
    let token = match Biscuit::from(&data[..], &root.public()) {
        Ok(t) => t,
        Err(e) => {
            return Validation {
                world: None,
                authorizer_code: String::new(),
                result: AuthorizerResult::Err(e),
                revocation_ids: vec![],
            }
        }
    };

    let mut revocation_ids = vec![];

    for bytes in token.revocation_identifiers() {
        revocation_ids.push(hex::encode(&bytes));
    }

    let mut authorizer = Authorizer::new();
    authorizer.add_code(authorizer_code).unwrap();
    let authorizer_code = authorizer.dump_code();

    match authorizer.add_token(&token) {
        Ok(v) => v,
        Err(e) => {
            return Validation {
                world: None,
                authorizer_code: String::new(),
                result: AuthorizerResult::Err(e),
                revocation_ids,
            }
        }
    };

    let res = authorizer.authorize();
    //println!("authorizer world:\n{}", authorizer.print_world());
    let (mut facts, mut rules, mut checks, mut policies) = authorizer.dump();

    Validation {
        world: Some(AuthorizerWorld {
            facts: facts.drain(..).map(|f| f.to_string()).collect(),
            rules: rules.drain(..).map(|r| r.to_string()).collect(),
            checks: checks.drain(..).map(|c| c.to_string()).collect(),
            policies: policies.drain(..).map(|p| p.to_string()).collect(),
        }),
        result: match res {
            Ok(i) => AuthorizerResult::Ok(i),
            Err(e) => AuthorizerResult::Err(e),
        },
        authorizer_code,
        revocation_ids,
    }
}

fn write_testcase(target: &str, name: &str, data: &[u8]) {
    //println!("written to: {}/{}", target, name);

    let mut file = File::create(&format!("{}/{}.bc", target, name)).unwrap();
    file.write_all(data).unwrap();
    file.flush().unwrap();
}

#[track_caller]
fn load_testcase(target: &str, name: &str) -> Vec<u8> {
    std::fs::read(&format!("{}/{}.bc", target, name)).unwrap()
}

fn print_diff(actual: &str, expected: &str) {
    if actual != expected {
        println!("{}", colored_diff::PrettyDifference { expected, actual })
    }
}

fn basic_token<T: Rng + CryptoRng>(
    rng: &mut T,
    target: &str,
    root: &KeyPair,
    test: bool,
) -> TestResult {
    let title = "basic token".to_string();
    let filename = "test1_basic.bc".to_string();
    let token;

    let biscuit1 = biscuit!(
        r#"
        right("file1", "read");
        right("file2", "read");
        right("file1", "write");
    "#
    )
    .build_with_rng(&root, SymbolTable::default(), rng)
    .unwrap();

    let keypair2 = KeyPair::new_with_rng(rng);
    let biscuit2 = biscuit1
        .append_with_keypair(
            &keypair2,
            block!(
                r#"
            check if resource($0), operation("read"), right($0, "read")
            "#
            ),
        )
        .unwrap();

    token = print_blocks(&biscuit2);

    let data = if test {
        let v = load_testcase(target, "test1_basic");
        let t = Biscuit::from(&v[..], root.public()).unwrap();

        let actual = biscuit2.print();
        let expected = t.print();
        print_diff(&actual, &expected);
        v
    } else {
        let data = biscuit2.to_vec().unwrap();
        write_testcase(target, "test1_basic", &data[..]);
        data
    };

    let mut validations = BTreeMap::new();
    validations.insert(
        "".to_string(),
        validate_token(
            root,
            &data[..],
            r#"
            resource("file1");
            allow if true;
        "#,
        ),
    );

    TestResult {
        title,
        filename,
        token,
        validations,
    }
}

fn different_root_key<T: Rng + CryptoRng>(
    rng: &mut T,
    target: &str,
    root: &KeyPair,
    test: bool,
) -> TestResult {
    let title = "different root key".to_string();
    let filename = "test2_different_root_key.bc".to_string();
    let token;

    let root2 = KeyPair::new_with_rng(rng);

    let biscuit1 = biscuit!(
        r#"
        right("file1", "read");
    "#
    )
    .build_with_rng(&root2, SymbolTable::default(), rng)
    .unwrap();

    let keypair2 = KeyPair::new_with_rng(rng);
    let biscuit2 = biscuit1
        .append_with_keypair(
            &keypair2,
            block!(
                r#"
                check if resource($0), operation("read"), right($0, "read")
            "#
            ),
        )
        .unwrap();

    token = print_blocks(&biscuit2);

    let data = if test {
        let v = load_testcase(target, "test2_different_root_key");
        v
    } else {
        let data = biscuit2.to_vec().unwrap();
        write_testcase(target, "test2_different_root_key", &data[..]);
        data
    };

    let mut validations = BTreeMap::new();
    validations.insert(
        "".to_string(),
        validate_token(
            root,
            &data[..],
            r#"
        resource("file1");
        allow if true;
        "#,
        ),
    );

    TestResult {
        title,
        filename,
        token,
        validations,
    }
}

fn invalid_signature_format<T: Rng + CryptoRng>(
    rng: &mut T,
    target: &str,
    root: &KeyPair,
    test: bool,
) -> TestResult {
    let title = "invalid signature format".to_string();
    let filename = "test3_invalid_signature_format.bc".to_string();
    let token;

    let biscuit1 = biscuit!(
        r#"
        right("file1", "read");
        right("file2", "read");
        right("file1", "write");
    "#
    )
    .build_with_rng(&root, SymbolTable::default(), rng)
    .unwrap();

    let keypair2 = KeyPair::new_with_rng(rng);
    let biscuit2 = biscuit1
        .append_with_keypair(
            &keypair2,
            block!(r#"check if resource($0), operation("read"), right($0, "read")"#),
        )
        .unwrap();
    token = print_blocks(&biscuit2);

    let data = if test {
        let v = load_testcase(target, "test3_invalid_signature_format");
        v
    } else {
        let serialized = biscuit2.container();
        let mut proto = serialized.to_proto();
        proto.authority.signature.truncate(16);
        let mut data = Vec::new();
        proto.encode(&mut data).unwrap();
        write_testcase(target, "test3_invalid_signature_format", &data[..]);
        data
    };

    let mut validations = BTreeMap::new();
    validations.insert(
        "".to_string(),
        validate_token(root, &data[..], r#"resource("file1"); allow if true"#),
    );

    TestResult {
        title,
        filename,
        token,
        validations,
    }
}

fn random_block<T: Rng + CryptoRng>(
    rng: &mut T,
    target: &str,
    root: &KeyPair,
    test: bool,
) -> TestResult {
    let title = "random block".to_string();
    let filename = "test4_random_block.bc".to_string();
    let token;

    let biscuit1 = biscuit!(
        r#"
        right("file1", "read");
        right("file2", "read");
        right("file1", "write");
    "#
    )
    .build_with_rng(&root, SymbolTable::default(), rng)
    .unwrap();

    let keypair2 = KeyPair::new_with_rng(rng);
    let biscuit2 = biscuit1
        .append_with_keypair(
            &keypair2,
            block!(r#"check if resource($0), operation("read"), right($0, "read")"#),
        )
        .unwrap();

    token = print_blocks(&biscuit2);

    let data = if test {
        let v = load_testcase(target, "test4_random_block");
        v
    } else {
        let serialized = biscuit2.container();
        let mut proto = serialized.to_proto();
        let arr: [u8; 32] = rng.gen();
        proto.blocks[0].block = Vec::from(&arr[..]);
        let mut data = Vec::new();
        proto.encode(&mut data).unwrap();

        write_testcase(target, "test4_random_block", &data[..]);
        data
    };

    let mut validations = BTreeMap::new();
    validations.insert(
        "".to_string(),
        validate_token(root, &data[..], r#"resource("file1"); allow if true"#),
    );

    TestResult {
        title,
        filename,
        token,
        validations,
    }
}

fn invalid_signature<T: Rng + CryptoRng>(
    rng: &mut T,
    target: &str,
    root: &KeyPair,
    test: bool,
) -> TestResult {
    let title = "invalid signature".to_string();
    let filename = "test5_invalid_signature.bc".to_string();
    let token;

    let biscuit1 = biscuit!(
        r#"
        right("file1", "read");
        right("file2", "read");
        right("file1", "write");
    "#
    )
    .build_with_rng(&root, SymbolTable::default(), rng)
    .unwrap();

    let keypair2 = KeyPair::new_with_rng(rng);
    let biscuit2 = biscuit1
        .append_with_keypair(
            &keypair2,
            block!(r#"check if resource($0), operation("read"), right($0, "read")"#),
        )
        .unwrap();
    token = print_blocks(&biscuit2);

    let data = if test {
        let v = load_testcase(target, "test5_invalid_signature");
        v
    } else {
        let serialized = biscuit2.container();
        let mut proto = serialized.to_proto();
        proto.authority.signature[0] = proto.authority.signature[0] + 1;
        let mut data = Vec::new();
        proto.encode(&mut data).unwrap();

        write_testcase(target, "test5_invalid_signature", &data[..]);

        data
    };

    let mut validations = BTreeMap::new();
    validations.insert(
        "".to_string(),
        validate_token(root, &data[..], r#"resource("file1"); allow if true"#),
    );

    TestResult {
        title,
        filename,
        token,
        validations,
    }
}

fn reordered_blocks<T: Rng + CryptoRng>(
    rng: &mut T,
    target: &str,
    root: &KeyPair,
    test: bool,
) -> TestResult {
    let title = "reordered blocks".to_string();
    let filename = "test6_reordered_blocks.bc".to_string();
    let token;

    let biscuit1 = biscuit!(
        r#"
        right("file1", "read");
        right("file2", "read");
        right("file1", "write");
    "#
    )
    .build_with_rng(&root, SymbolTable::default(), rng)
    .unwrap();

    let keypair2 = KeyPair::new_with_rng(rng);
    let biscuit2 = biscuit1
        .append_with_keypair(
            &keypair2,
            block!(r#"check if resource($0), operation("read"), right($0, "read")"#),
        )
        .unwrap();

    let keypair3 = KeyPair::new_with_rng(rng);
    let biscuit3 = biscuit2
        .append_with_keypair(&keypair3, block!(r#"check if resource("file1")"#))
        .unwrap();
    token = print_blocks(&biscuit3);

    let mut serialized = biscuit3.container().clone();
    let mut blocks = vec![];
    blocks.push(serialized.blocks[1].clone());
    blocks.push(serialized.blocks[0].clone());
    serialized.blocks = blocks;

    let data = if test {
        let v = load_testcase(target, "test6_reordered_blocks");
        v
    } else {
        let data = serialized.to_vec().unwrap();
        write_testcase(target, "test6_reordered_blocks", &data[..]);
        data
    };

    let mut validations = BTreeMap::new();
    validations.insert(
        "".to_string(),
        validate_token(root, &data[..], r#"resource("file1"); allow if true"#),
    );

    TestResult {
        title,
        filename,
        token,
        validations,
    }
}

fn scoped_rules<T: Rng + CryptoRng>(
    rng: &mut T,
    target: &str,
    root: &KeyPair,
    test: bool,
) -> TestResult {
    let title = "scoped rules".to_string();
    let filename = "test7_scoped_rules.bc".to_string();
    let token;

    let biscuit1 = biscuit!(
        r#"
        user_id("alice");
        owner("alice", "file1");
    "#
    )
    .build_with_rng(&root, SymbolTable::default(), rng)
    .unwrap();

    let keypair2 = KeyPair::new_with_rng(rng);
    let biscuit2 = biscuit1
        .append_with_keypair(
            &keypair2,
            block!(
                r#"
            right($0, "read") <- resource($0), user_id($1), owner($1, $0);
            check if resource($0), operation("read"), right($0, "read");
        "#
            ),
        )
        .unwrap();

    let mut block3 = BlockBuilder::new();

    block3.add_fact(r#"owner("alice", "file2")"#).unwrap();

    let keypair3 = KeyPair::new_with_rng(rng);
    let biscuit3 = biscuit2.append_with_keypair(&keypair3, block3).unwrap();
    token = print_blocks(&biscuit3);

    let data = if test {
        let v = load_testcase(target, "test7_scoped_rules");
        let expected = Biscuit::from(&v[..], root.public()).unwrap();
        print_diff(&biscuit3.print(), &expected.print());
        v
    } else {
        let data = biscuit3.to_vec().unwrap();
        write_testcase(target, "test7_scoped_rules", &data[..]);

        data
    };

    let mut validations = BTreeMap::new();
    validations.insert(
        "".to_string(),
        validate_token(
            root,
            &data[..],
            r#"
                resource("file2");
                operation("read");
                allow if true;
                "#,
        ),
    );

    TestResult {
        title,
        filename,
        token,
        validations,
    }
}

fn scoped_checks<T: Rng + CryptoRng>(
    rng: &mut T,
    target: &str,
    root: &KeyPair,
    test: bool,
) -> TestResult {
    let title = "scoped checks".to_string();
    let filename = "test8_scoped_checks.bc".to_string();
    let token;

    let biscuit1 = biscuit!(
        r#"
        right("file1", "read");
    "#
    )
    .build_with_rng(&root, SymbolTable::default(), rng)
    .unwrap();

    let keypair2 = KeyPair::new_with_rng(rng);
    let biscuit2 = biscuit1
        .append_with_keypair(
            &keypair2,
            block!(r#"check if resource($0), operation("read"), right($0, "read")"#),
        )
        .unwrap();

    let keypair3 = KeyPair::new_with_rng(rng);
    let biscuit3 = biscuit2
        .append_with_keypair(&keypair3, block!(r#"right("file2", "read")"#))
        .unwrap();
    token = print_blocks(&biscuit3);

    let data = if test {
        let v = load_testcase(target, "test8_scoped_checks");
        let expected = Biscuit::from(&v[..], root.public()).unwrap();
        print_diff(&biscuit3.print(), &expected.print());
        v
    } else {
        let data = biscuit3.to_vec().unwrap();
        write_testcase(target, "test8_scoped_checks", &data[..]);

        data
    };

    let mut validations = BTreeMap::new();
    validations.insert(
        "".to_string(),
        validate_token(
            root,
            &data[..],
            r#"
                resource("file2");
                operation("read");
                allow if true;
            "#,
        ),
    );

    TestResult {
        title,
        filename,
        token,
        validations,
    }
}

fn expired_token<T: Rng + CryptoRng>(
    rng: &mut T,
    target: &str,
    root: &KeyPair,
    test: bool,
) -> TestResult {
    let title = "expired token".to_string();
    let filename = "test9_expired_token.bc".to_string();
    let token;

    let builder = Biscuit::builder();
    let biscuit1 = builder
        .build_with_rng(&root, SymbolTable::default(), rng)
        .unwrap();

    let mut block2 = block!(r#"check if resource("file1");"#);

    // January 1 2019
    block2.check_expiration_date(
        UNIX_EPOCH
            .checked_add(Duration::from_secs(49 * 365 * 24 * 3600))
            .unwrap(),
    );

    let keypair2 = KeyPair::new_with_rng(rng);
    let biscuit2 = biscuit1.append_with_keypair(&keypair2, block2).unwrap();
    token = print_blocks(&biscuit2);

    let data = if test {
        let v = load_testcase(target, "test9_expired_token");
        let expected = Biscuit::from(&v[..], root.public()).unwrap();
        print_diff(&biscuit2.print(), &expected.print());
        v
    } else {
        let data = biscuit2.to_vec().unwrap();
        write_testcase(target, "test9_expired_token", &data[..]);

        data
    };

    let mut validations = BTreeMap::new();
    validations.insert(
        "".to_string(),
        validate_token(
            root,
            &data[..],
            r#"
                resource("file1");
                operation("read");
                time(2020-12-21T09:23:12Z);
                allow if true
            "#,
        ),
    );

    TestResult {
        title,
        filename,
        token,
        validations,
    }
}

fn authorizer_scope<T: Rng + CryptoRng>(
    rng: &mut T,
    target: &str,
    root: &KeyPair,
    test: bool,
) -> TestResult {
    let title = "authorizer scope".to_string();
    let filename = "test10_authorizer_scope.bc".to_string();
    let token;

    let biscuit1 = biscuit!(
        r#"
        right("file1", "read");
    "#
    )
    .build_with_rng(&root, SymbolTable::default(), rng)
    .unwrap();

    let keypair2 = KeyPair::new_with_rng(rng);
    let biscuit2 = biscuit1
        .append_with_keypair(&keypair2, block!(r#"right("file2", "read")"#))
        .unwrap();
    token = print_blocks(&biscuit2);

    let data = if test {
        let v = load_testcase(target, "test10_authorizer_scope");
        let expected = Biscuit::from(&v[..], root.public()).unwrap();
        print_diff(&biscuit2.print(), &expected.print());
        v
    } else {
        let data = biscuit2.to_vec().unwrap();
        write_testcase(target, "test10_authorizer_scope", &data[..]);

        data
    };

    let mut validations = BTreeMap::new();
    validations.insert(
        "".to_string(),
        validate_token(
            root,
            &data[..],
            r#"
                resource("file2");
                operation("read");
                check if right($0, $1), resource($0), operation($1);
                allow if true
            "#,
        ),
    );

    TestResult {
        title,
        filename,
        token,
        validations,
    }
}
fn authorizer_authority_checks<T: Rng + CryptoRng>(
    rng: &mut T,
    target: &str,
    root: &KeyPair,
    test: bool,
) -> TestResult {
    let title = "authorizer authority checks".to_string();
    let filename = "test11_authorizer_authority_caveats.bc".to_string();
    let token;

    let biscuit1 = biscuit!(
        r#"
        right("file1", "read");
    "#
    )
    .build_with_rng(&root, SymbolTable::default(), rng)
    .unwrap();
    token = print_blocks(&biscuit1);

    let data = if test {
        let v = load_testcase(target, "test11_authorizer_authority_caveats");
        let expected = Biscuit::from(&v[..], root.public()).unwrap();
        print_diff(&biscuit1.print(), &expected.print());
        v
    } else {
        let data = biscuit1.to_vec().unwrap();
        write_testcase(target, "test11_authorizer_authority_caveats", &data[..]);
        data
    };

    let mut validations = BTreeMap::new();
    validations.insert(
        "".to_string(),
        validate_token(
            root,
            &data[..],
            r#"
                resource("file2");
                operation("read");
                check if right($0, $1), resource($0), operation($1);
                allow if true
            "#,
        ),
    );

    TestResult {
        title,
        filename,
        token,
        validations,
    }
}

fn authority_checks<T: Rng + CryptoRng>(
    rng: &mut T,
    target: &str,
    root: &KeyPair,
    test: bool,
) -> TestResult {
    let title = "authority checks".to_string();
    let filename = "test12_authority_caveats.bc".to_string();
    let token;

    let biscuit1 = biscuit!(r#"check if resource("file1")"#)
        .build_with_rng(&root, SymbolTable::default(), rng)
        .unwrap();
    token = print_blocks(&biscuit1);

    let data = if test {
        let v = load_testcase(target, "test12_authority_caveats");
        let expected = Biscuit::from(&v[..], root.public()).unwrap();
        print_diff(&biscuit1.print(), &expected.print());
        v
    } else {
        let data = biscuit1.to_vec().unwrap();
        write_testcase(target, "test12_authority_caveats", &data[..]);
        data
    };

    let mut validations = BTreeMap::new();
    validations.insert(
        "file1".to_string(),
        validate_token(
            root,
            &data[..],
            r#"
                resource("file1");
                operation("read");
                allow if true
            "#,
        ),
    );

    validations.insert(
        "file2".to_string(),
        validate_token(
            root,
            &data[..],
            r#"
                resource("file2");
                operation("read");
                allow if true
            "#,
        ),
    );

    TestResult {
        title,
        filename,
        token,
        validations,
    }
}

fn block_rules<T: Rng + CryptoRng>(
    rng: &mut T,
    target: &str,
    root: &KeyPair,
    test: bool,
) -> TestResult {
    let title = "block rules".to_string();
    let filename = "test13_block_rules.bc".to_string();
    let token;

    let biscuit1 = biscuit!(
        r#"
        right("file1", "read");
        right("file2", "read");
    "#
    )
    .build_with_rng(&root, SymbolTable::default(), rng)
    .unwrap();

    let keypair2 = KeyPair::new_with_rng(rng);
    let biscuit2 = biscuit1.append_with_keypair(&keypair2, block!(r#"
        // generate valid_date("file1") if before Thursday, December 31, 2030 12:59:59 PM UTC
        valid_date("file1") <- time($0), resource("file1"), $0 <= 2030-12-31T12:59:59Z;

        // generate a valid date fact for any file other than "file1" if before Friday, December 31, 1999 12:59:59 PM UTC
        valid_date($1) <- time($0), resource($1), $0 <= 1999-12-31T12:59:59Z, !["file1"].contains($1);

        check if valid_date($0), resource($0);
    "#)).unwrap();

    token = print_blocks(&biscuit2);

    let data = if test {
        let v = load_testcase(target, "test13_block_rules");
        let expected = Biscuit::from(&v[..], root.public()).unwrap();
        print_diff(&biscuit2.print(), &expected.print());
        v
    } else {
        let data = biscuit2.to_vec().unwrap();
        write_testcase(target, "test13_block_rules", &data[..]);

        data
    };

    let mut validations = BTreeMap::new();
    validations.insert(
        "file1".to_string(),
        validate_token(
            root,
            &data[..],
            r#"
                resource("file1");
                time(2020-12-21T09:23:12Z);
                allow if true
            "#,
        ),
    );

    validations.insert(
        "file2".to_string(),
        validate_token(
            root,
            &data[..],
            r#"
                resource("file2");
                time(2020-12-21T09:23:12Z);
                allow if true
            "#,
        ),
    );

    TestResult {
        title,
        filename,
        token,
        validations,
    }
}

fn regex_constraint<T: Rng + CryptoRng>(
    rng: &mut T,
    target: &str,
    root: &KeyPair,
    test: bool,
) -> TestResult {
    let title = "regex_constraint".to_string();
    let filename = "test14_regex_constraint.bc".to_string();
    let token;

    let biscuit1 = biscuit!(r#"check if resource($0), $0.matches("file[0-9]+.txt")"#)
        .build_with_rng(&root, SymbolTable::default(), rng)
        .unwrap();
    token = print_blocks(&biscuit1);

    let data = if test {
        let v = load_testcase(target, "test14_regex_constraint");
        let expected = Biscuit::from(&v[..], root.public()).unwrap();
        print_diff(&biscuit1.print(), &expected.print());
        v
    } else {
        let data = biscuit1.to_vec().unwrap();
        write_testcase(target, "test14_regex_constraint", &data[..]);
        data
    };

    let mut validations = BTreeMap::new();
    validations.insert(
        "file1".to_string(),
        validate_token(root, &data[..], r#"resource("file1"); allow if true"#),
    );

    validations.insert(
        "file123".to_string(),
        validate_token(root, &data[..], r#"resource("file123.txt"); allow if true"#),
    );
    TestResult {
        title,
        filename,
        token,
        validations,
    }
}

fn multi_queries_checks<T: Rng + CryptoRng>(
    rng: &mut T,
    target: &str,
    root: &KeyPair,
    test: bool,
) -> TestResult {
    let title = "multi queries checks".to_string();
    let filename = "test15_multi_queries_caveats.bc".to_string();
    let token;

    let biscuit1 = biscuit!(r#"must_be_present("hello")"#)
        .build_with_rng(&root, SymbolTable::default(), rng)
        .unwrap();
    token = print_blocks(&biscuit1);

    let data = if test {
        let v = load_testcase(target, "test15_multi_queries_caveats");
        let expected = Biscuit::from(&v[..], root.public()).unwrap();
        print_diff(&biscuit1.print(), &expected.print());
        v
    } else {
        let data = biscuit1.to_vec().unwrap();
        write_testcase(target, "test15_multi_queries_caveats", &data[..]);

        data
    };

    let mut validations = BTreeMap::new();
    validations.insert(
        "".to_string(),
        validate_token(
            root,
            &data[..],
            r#"check if must_be_present($0) or must_be_present($0); allow if true"#,
        ),
    );
    TestResult {
        title,
        filename,
        token,
        validations,
    }
}

fn check_head_name<T: Rng + CryptoRng>(
    rng: &mut T,
    target: &str,
    root: &KeyPair,
    test: bool,
) -> TestResult {
    let title = "check head name should be independent from fact names".to_string();
    let filename = "test16_caveat_head_name.bc".to_string();
    let token;

    let biscuit1 = biscuit!(r#"check if resource("hello")"#)
        .build_with_rng(&root, SymbolTable::default(), rng)
        .unwrap();

    let keypair2 = KeyPair::new_with_rng(rng);
    let biscuit2 = biscuit1
        .append_with_keypair(&keypair2, block!(r#"query("test")"#))
        .unwrap();
    token = print_blocks(&biscuit2);

    let data = if test {
        let v = load_testcase(target, "test16_caveat_head_name");
        let expected = Biscuit::from(&v[..], root.public()).unwrap();
        print_diff(&biscuit2.print(), &expected.print());
        v
    } else {
        let data = biscuit2.to_vec().unwrap();
        write_testcase(target, "test16_caveat_head_name", &data[..]);
        data
    };

    let mut validations = BTreeMap::new();
    validations.insert(
        "".to_string(),
        validate_token(root, &data[..], "allow if true"),
    );
    TestResult {
        title,
        filename,
        token,
        validations,
    }
}

fn expressions<T: Rng + CryptoRng>(
    rng: &mut T,
    target: &str,
    root: &KeyPair,
    test: bool,
) -> TestResult {
    let title = "test expression syntax and all available operations".to_string();
    let filename = "test17_expressions.bc".to_string();
    let token;

<<<<<<< HEAD
    let biscuit = biscuit!(r#"
        //boolean true
        check if true;
        //boolean false and negation
        check if !false;
        //boolean and
        check if !false && true;
        //boolean or
        check if false or true;
        //boolean parens
        check if (true || false) && true;

        //integer less than
        check if 1 < 2;
        //integer greater than
        check if 2 > 1;
        //integer less or equal
        check if 1 <= 2;
        check if 1 <= 1;
        //integer greater or equal
        check if 2 >= 1;
        check if 2 >= 2;
        //integer equal
        check if 3 == 3;
        //integer add sub mul div
        check if 1 + 2 * 3 - 4 /2 == 5;

        // string prefix and suffix
        check if "hello world".starts_with("hello") && "hello world".ends_with("world");
        // string regex
        check if "aaabde".matches("a*c?.e");
        // string contains
        check if "aaabde".contains("abd");
        // string concatenation
        check if "aaabde" == "aaa" + "b" + "de";
        // string equal
        check if "abcD12" == "abcD12";

        //date less than
        check if 2019-12-04T09:46:41+00:00 < 2020-12-04T09:46:41+00:00;
        //date greater than
        check if 2020-12-04T09:46:41+00:00 > 2019-12-04T09:46:41+00:00;
        //date less or equal
        check if 2019-12-04T09:46:41+00:00 <= 2020-12-04T09:46:41+00:00;
        check if 2020-12-04T09:46:41+00:00 >= 2020-12-04T09:46:41+00:00;
        //date greater or equal
        check if 2020-12-04T09:46:41+00:00 >= 2019-12-04T09:46:41+00:00;
        check if 2020-12-04T09:46:41+00:00 >= 2020-12-04T09:46:41+00:00;
        //date equal
        check if 2020-12-04T09:46:41+00:00 == 2020-12-04T09:46:41+00:00;

        //bytes equal
        check if hex:12ab == hex:12ab;

        // set contains
        check if [1, 2].contains(2);
        check if [2020-12-04T09:46:41+00:00, 2019-12-04T09:46:41+00:00].contains(2020-12-04T09:46:41+00:00);
        check if [true, false, true].contains(true);
        check if ["abc", "def"].contains("abc");
        check if [hex:12ab, hex:34de].contains(hex:34de);
    "#)
=======
    let mut builder = Biscuit::builder();

    //boolean true
    builder.add_check("check if true").unwrap();
    //boolean false and negation
    builder.add_check("check if !false").unwrap();
    //boolean and
    builder.add_check("check if !false && true").unwrap();
    //boolean or
    builder.add_check("check if false or true").unwrap();
    //boolean parens
    builder
        .add_check("check if (true || false) && true")
        .unwrap();

    //integer less than
    builder.add_check("check if 1 < 2").unwrap();
    //integer greater than
    builder.add_check("check if 2 > 1").unwrap();
    //integer less or equal
    builder.add_check("check if 1 <= 2").unwrap();
    builder.add_check("check if 1 <= 1").unwrap();
    //integer greater or equal
    builder.add_check("check if 2 >= 1").unwrap();
    builder.add_check("check if 2 >= 2").unwrap();
    //integer equal
    builder.add_check("check if 3 == 3").unwrap();
    //integer add sub mul div
    builder.add_check("check if 1 + 2 * 3 - 4 /2 == 5").unwrap();
    //integer bitwise and or xor
    builder.add_check("check if 1 | 2 ^ 3 == 0").unwrap();

    // string prefix and suffix
    builder.add_check(
        "check if \"hello world\".starts_with(\"hello\") && \"hello world\".ends_with(\"world\")",
    ).unwrap();
    // string regex
    builder
        .add_check("check if \"aaabde\".matches(\"a*c?.e\")")
        .unwrap();
    // string contains
    builder
        .add_check("check if \"aaabde\".contains(\"abd\")")
        .unwrap();
    // string concatenation
    builder
        .add_check("check if \"aaabde\" == \"aaa\" + \"b\" + \"de\"")
        .unwrap();
    // string equal
    builder
        .add_check("check if \"abcD12\" == \"abcD12\"")
        .unwrap();

    //date less than
    builder
        .add_check("check if 2019-12-04T09:46:41+00:00 < 2020-12-04T09:46:41+00:00")
        .unwrap();
    //date greater than
    builder
        .add_check("check if 2020-12-04T09:46:41+00:00 > 2019-12-04T09:46:41+00:00")
        .unwrap();
    //date less or equal
    builder
        .add_check("check if 2019-12-04T09:46:41+00:00 <= 2020-12-04T09:46:41+00:00")
        .unwrap();
    builder
        .add_check("check if 2020-12-04T09:46:41+00:00 >= 2020-12-04T09:46:41+00:00")
        .unwrap();
    //date greater or equal
    builder
        .add_check("check if 2020-12-04T09:46:41+00:00 >= 2019-12-04T09:46:41+00:00")
        .unwrap();
    builder
        .add_check("check if 2020-12-04T09:46:41+00:00 >= 2020-12-04T09:46:41+00:00")
        .unwrap();
    //date equal
    builder
        .add_check("check if 2020-12-04T09:46:41+00:00 == 2020-12-04T09:46:41+00:00")
        .unwrap();

    //bytes equal
    builder.add_check("check if hex:12ab == hex:12ab").unwrap();

    // set contains
    builder.add_check("check if [1, 2].contains(2)").unwrap();
    builder.add_check("check if [2020-12-04T09:46:41+00:00, 2019-12-04T09:46:41+00:00].contains(2020-12-04T09:46:41+00:00)").unwrap();
    builder
        .add_check("check if [true, false, true].contains(true)")
        .unwrap();
    builder
        .add_check("check if [\"abc\", \"def\"].contains(\"abc\")")
        .unwrap();
    builder
        .add_check("check if [hex:12ab, hex:34de].contains(hex:34de)")
        .unwrap();

    let biscuit = builder
>>>>>>> b02f0958
        .build_with_rng(&root, SymbolTable::default(), rng)
        .unwrap();
    token = print_blocks(&biscuit);

    let data = if test {
        let v = load_testcase(target, "test17_expressions");
        let expected = Biscuit::from(&v[..], root.public()).unwrap();
        print_diff(&biscuit.print(), &expected.print());
        v
    } else {
        let data = biscuit.to_vec().unwrap();
        write_testcase(target, "test17_expressions", &data[..]);
        data
    };

    let mut validations = BTreeMap::new();
    validations.insert(
        "".to_string(),
        validate_token(root, &data[..], "allow if true"),
    );

    TestResult {
        title,
        filename,
        token,
        validations,
    }
}

fn unbound_variables_in_rule<T: Rng + CryptoRng>(
    rng: &mut T,
    target: &str,
    root: &KeyPair,
    test: bool,
) -> TestResult {
    let title = "invalid block rule with unbound_variables".to_string();
    let filename = "test18_unbound_variables_in_rule.bc".to_string();
    let token;

    let biscuit1 = biscuit!(r#"check if operation("read")"#)
        .build_with_rng(&root, SymbolTable::default(), rng)
        .unwrap();

    let mut block2 = BlockBuilder::new();

    // this one does not go through the parser because it checks for unused variables
    block2
        .add_rule(rule(
            "operation",
            &[var("unbound"), string("read")],
            &[pred("operation", &[var("any1"), var("any2")])],
        ))
        .unwrap();

    let keypair2 = KeyPair::new_with_rng(rng);
    let biscuit2 = biscuit1.append_with_keypair(&keypair2, block2).unwrap();
    token = print_blocks(&biscuit2);

    let data = if test {
        let v = load_testcase(target, "test18_unbound_variables_in_rule");
        let expected = Biscuit::from(&v[..], root.public()).unwrap();
        print_diff(&biscuit2.print(), &expected.print());
        v
    } else {
        let data = biscuit2.to_vec().unwrap();
        write_testcase(target, "test18_unbound_variables_in_rule", &data[..]);
        data
    };

    let mut validations = BTreeMap::new();
    validations.insert(
        "".to_string(),
        validate_token(root, &data[..], r#"operation("write"); allow if true"#),
    );
    TestResult {
        title,
        filename,
        token,
        validations,
    }
}

fn generating_ambient_from_variables<T: Rng + CryptoRng>(
    rng: &mut T,
    target: &str,
    root: &KeyPair,
    test: bool,
) -> TestResult {
    let title = "invalid block rule generating an #authority or #ambient symbol with a variable"
        .to_string();
    let filename = "test19_generating_ambient_from_variables.bc".to_string();
    let token;

    let biscuit1 = biscuit!(r#"check if operation("read")"#)
        .build_with_rng(&root, SymbolTable::default(), rng)
        .unwrap();

    let keypair2 = KeyPair::new_with_rng(rng);
    let biscuit2 = biscuit1
        .append_with_keypair(&keypair2, block!(r#"operation("read") <- operation($any)"#))
        .unwrap();
    token = print_blocks(&biscuit2);

    let data = if test {
        let v = load_testcase(target, "test19_generating_ambient_from_variables");
        let expected = Biscuit::from(&v[..], root.public()).unwrap();
        print_diff(&biscuit2.print(), &expected.print());
        v
    } else {
        let data = biscuit2.to_vec().unwrap();
        write_testcase(
            target,
            "test19_generating_ambient_from_variables",
            &data[..],
        );
        data
    };

    let mut validations = BTreeMap::new();
    validations.insert(
        "".to_string(),
        validate_token(root, &data[..], r#"operation("write"); allow if true"#),
    );
    TestResult {
        title,
        filename,
        token,
        validations,
    }
}

fn sealed_token<T: Rng + CryptoRng>(
    rng: &mut T,
    target: &str,
    root: &KeyPair,
    test: bool,
) -> TestResult {
    let title = "sealed token".to_string();
    let filename = "test20_sealed.bc".to_string();
    let token;

    let biscuit1 = biscuit!(
        r#"
        right("file1", "read");
        right("file2", "read");
        right("file1", "write");
    "#
    )
    .build_with_rng(&root, SymbolTable::default(), rng)
    .unwrap();

    let keypair2 = KeyPair::new_with_rng(rng);
    let biscuit2 = biscuit1
        .append_with_keypair(
            &keypair2,
            block!(r#"check if resource($0), operation("read"), right($0, "read")"#),
        )
        .unwrap();

    token = print_blocks(&biscuit2);

    let data = if test {
        let v = load_testcase(target, "test20_sealed");
        let t = Biscuit::from(&v[..], root.public()).unwrap();

        let actual = biscuit2.print();
        let expected = t.print();
        print_diff(&actual, &expected);
        v
    } else {
        let data = biscuit2.seal().unwrap().to_vec().unwrap();
        write_testcase(target, "test20_sealed", &data[..]);
        data
    };

    let mut validations = BTreeMap::new();
    validations.insert(
        "".to_string(),
        validate_token(
            root,
            &data[..],
            r#"resource("file1"); operation("read"); allow if true"#,
        ),
    );

    TestResult {
        title,
        filename,
        token,
        validations,
    }
}

fn parsing<T: Rng + CryptoRng>(
    rng: &mut T,
    target: &str,
    root: &KeyPair,
    test: bool,
) -> TestResult {
    let title = "parsing".to_string();
    let filename = "test21_parsing.bc".to_string();
    let token;

    let biscuit1 = biscuit!("ns::fact_123(\"hello é\t😁\")")
        .build_with_rng(&root, SymbolTable::default(), rng)
        .unwrap();
    token = print_blocks(&biscuit1);

    let data = if test {
        let v = load_testcase(target, "test21_parsing");
        let expected = Biscuit::from(&v[..], root.public()).unwrap();
        print_diff(&biscuit1.print(), &expected.print());
        v
    } else {
        let data = biscuit1.to_vec().unwrap();
        write_testcase(target, "test21_parsing", &data[..]);
        data
    };

    let mut validations = BTreeMap::new();
    validations.insert(
        "".to_string(),
        validate_token(
            root,
            &data[..],
            "check if ns::fact_123(\"hello é\t😁\"); allow if true",
        ),
    );

    TestResult {
        title,
        filename,
        token,
        validations,
    }
}

fn default_symbols<T: Rng + CryptoRng>(
    rng: &mut T,
    target: &str,
    root: &KeyPair,
    test: bool,
) -> TestResult {
    let title = "default_symbols".to_string();
    let filename = "test22_default_symbols.bc".to_string();
    let token;

    let biscuit1 = biscuit!(
        r#"read(0);write(1);resource(2);operation(3);right(4);time(5);
    role(6);owner(7);tenant(8);namespace(9);user(10);team(11);
    service(12);admin(13);email(14);group(15);member(16);
    ip_address(17);client(18);client_ip(19);domain(20);path(21);
    version(22);cluster(23);node(24);hostname(25);nonce(26);query(27)"#
    )
    .build_with_rng(&root, SymbolTable::default(), rng)
    .unwrap();
    token = print_blocks(&biscuit1);

    let data = if test {
        let v = load_testcase(target, "test22_default_symbols");
        let expected = Biscuit::from(&v[..], root.public()).unwrap();
        print_diff(&biscuit1.print(), &expected.print());
        v
    } else {
        let data = biscuit1.to_vec().unwrap();
        write_testcase(target, "test22_default_symbols", &data[..]);
        data
    };

    let mut validations = BTreeMap::new();
    validations.insert(
        "".to_string(),
        validate_token(
            root,
            &data[..],
            r#"
            check if read(0),write(1),resource(2),operation(3),right(4),
                time(5),role(6),owner(7),tenant(8),namespace(9),user(10),team(11),
                service(12),admin(13),email(14),group(15),member(16),ip_address(17),
                client(18),client_ip(19),domain(20),path(21),version(22),cluster(23),
                node(24),hostname(25),nonce(26),query(27);
            allow if true
        "#,
        ),
    );

    TestResult {
        title,
        filename,
        token,
        validations,
    }
}

fn execution_scope<T: Rng + CryptoRng>(
    rng: &mut T,
    target: &str,
    root: &KeyPair,
    test: bool,
) -> TestResult {
    let title = "execution scope".to_string();
    let filename = "test23_execution_scope.bc".to_string();
    let token;

    let biscuit1 = biscuit!("authority_fact(1)")
        .build_with_rng(&root, SymbolTable::default(), rng)
        .unwrap();

    let keypair2 = KeyPair::new_with_rng(rng);
    let biscuit2 = biscuit1
        .append_with_keypair(&keypair2, block!("block1_fact(1)"))
        .unwrap();

    let keypair3 = KeyPair::new_with_rng(rng);
    let biscuit3 = biscuit2
        .append_with_keypair(
            &keypair3,
            block!(
                r#"
                check if authority_fact($var);
                check if block1_fact($var);
            "#
            ),
        )
        .unwrap();
    token = print_blocks(&biscuit3);

    let data = if test {
        let v = load_testcase(target, "test23_execution_scope");
        let expected = Biscuit::from(&v[..], root.public()).unwrap();
        print_diff(&biscuit3.print(), &expected.print());
        v
    } else {
        let data = biscuit3.to_vec().unwrap();
        write_testcase(target, "test23_execution_scope", &data[..]);

        data
    };

    let mut validations = BTreeMap::new();
    validations.insert(
        "".to_string(),
        validate_token(root, &data[..], "allow if true"),
    );

    TestResult {
        title,
        filename,
        token,
        validations,
    }
}

fn third_party<T: Rng + CryptoRng>(
    rng: &mut T,
    target: &str,
    root: &KeyPair,
    test: bool,
) -> TestResult {
    let title = "third party".to_string();
    let filename = "test24_third_party.bc".to_string();
    let token;

    let external = KeyPair::new_with_rng(rng);
    let biscuit1 = biscuit!(
        r#"
        right("read");
        check if group("admin") trusting {external_pub}
    "#,
        external_pub = external.public()
    )
    .build_with_rng(&root, SymbolTable::default(), rng)
    .unwrap();

    let req = biscuit1.third_party_request().unwrap();

    let res = req
        .create_block(
            &external.private(),
            block!(
                r#"
                group("admin");
                check if right("read");
            "#
            ),
        )
        .unwrap();
    let keypair2 = KeyPair::new_with_rng(rng);
    let biscuit2 = biscuit1
        .append_third_party_with_keypair(external.public(), res, keypair2)
        .unwrap();

    token = print_blocks(&biscuit2);

    let data = if test {
        let v = load_testcase(target, "test24_third_party");
        let expected = Biscuit::from(&v[..], root.public()).unwrap();
        print_diff(&biscuit2.print(), &expected.print());
        v
    } else {
        let data = biscuit2.to_vec().unwrap();
        write_testcase(target, "test24_third_party", &data[..]);

        data
    };

    let mut validations = BTreeMap::new();
    validations.insert(
        "".to_string(),
        validate_token(root, &data[..], "allow if true"),
    );

    TestResult {
        title,
        filename,
        token,
        validations,
    }
}

fn check_all<T: Rng + CryptoRng>(
    rng: &mut T,
    target: &str,
    root: &KeyPair,
    test: bool,
) -> TestResult {
    let title = "block rules".to_string();
    let filename = "test25_check_all.bc".to_string();
    let token;

    let biscuit1 = biscuit!(
        r#"
        allowed_operations(["A", "B"]);
        check all operation($op), allowed_operations($allowed), $allowed.contains($op);
    "#
    )
    .build_with_rng(&root, SymbolTable::default(), rng)
    .unwrap();

    token = print_blocks(&biscuit1);

    let data = if test {
        let v = load_testcase(target, "test25_check_all");
        let expected = Biscuit::from(&v[..], root.public()).unwrap();
        print_diff(&biscuit1.print(), &expected.print());
        v
    } else {
        let data = biscuit1.to_vec().unwrap();
        write_testcase(target, "test25_check_all", &data[..]);

        data
    };

    let mut validations = BTreeMap::new();
    validations.insert(
        "A, B".to_string(),
        validate_token(
            root,
            &data[..],
            r#"
                operation("A");
                operation("B");
                allow if true
            "#,
        ),
    );

    validations.insert(
        "A, inalid".to_string(),
        validate_token(
            root,
            &data[..],
            r#"
                operation("A");
                operation("invalid");
                allow if true
            "#,
        ),
    );

    TestResult {
        title,
        filename,
        token,
        validations,
    }
}

fn print_blocks(token: &Biscuit) -> Vec<BlockContent> {
    let mut v = Vec::new();

    for i in 0..token.block_count() {
        v.push(BlockContent {
            symbols: token.block_symbols(i).unwrap(),
            code: token.print_block_source(i).unwrap(),
            public_keys: token
                .block_public_keys(i)
                .unwrap()
                .into_inner()
                .iter()
                .map(|k| k.print())
                .collect(),
            external_key: token.block_external_key(i).unwrap().map(|k| k.print()),
        });
    }

    v
}<|MERGE_RESOLUTION|>--- conflicted
+++ resolved
@@ -1268,7 +1268,6 @@
     let filename = "test17_expressions.bc".to_string();
     let token;
 
-<<<<<<< HEAD
     let biscuit = biscuit!(r#"
         //boolean true
         check if true;
@@ -1295,6 +1294,8 @@
         check if 3 == 3;
         //integer add sub mul div
         check if 1 + 2 * 3 - 4 /2 == 5;
+        //integer bitwise and or xor
+        check if 1 | 2 ^ 3 == 0;
 
         // string prefix and suffix
         check if "hello world".starts_with("hello") && "hello world".ends_with("world");
@@ -1330,105 +1331,6 @@
         check if ["abc", "def"].contains("abc");
         check if [hex:12ab, hex:34de].contains(hex:34de);
     "#)
-=======
-    let mut builder = Biscuit::builder();
-
-    //boolean true
-    builder.add_check("check if true").unwrap();
-    //boolean false and negation
-    builder.add_check("check if !false").unwrap();
-    //boolean and
-    builder.add_check("check if !false && true").unwrap();
-    //boolean or
-    builder.add_check("check if false or true").unwrap();
-    //boolean parens
-    builder
-        .add_check("check if (true || false) && true")
-        .unwrap();
-
-    //integer less than
-    builder.add_check("check if 1 < 2").unwrap();
-    //integer greater than
-    builder.add_check("check if 2 > 1").unwrap();
-    //integer less or equal
-    builder.add_check("check if 1 <= 2").unwrap();
-    builder.add_check("check if 1 <= 1").unwrap();
-    //integer greater or equal
-    builder.add_check("check if 2 >= 1").unwrap();
-    builder.add_check("check if 2 >= 2").unwrap();
-    //integer equal
-    builder.add_check("check if 3 == 3").unwrap();
-    //integer add sub mul div
-    builder.add_check("check if 1 + 2 * 3 - 4 /2 == 5").unwrap();
-    //integer bitwise and or xor
-    builder.add_check("check if 1 | 2 ^ 3 == 0").unwrap();
-
-    // string prefix and suffix
-    builder.add_check(
-        "check if \"hello world\".starts_with(\"hello\") && \"hello world\".ends_with(\"world\")",
-    ).unwrap();
-    // string regex
-    builder
-        .add_check("check if \"aaabde\".matches(\"a*c?.e\")")
-        .unwrap();
-    // string contains
-    builder
-        .add_check("check if \"aaabde\".contains(\"abd\")")
-        .unwrap();
-    // string concatenation
-    builder
-        .add_check("check if \"aaabde\" == \"aaa\" + \"b\" + \"de\"")
-        .unwrap();
-    // string equal
-    builder
-        .add_check("check if \"abcD12\" == \"abcD12\"")
-        .unwrap();
-
-    //date less than
-    builder
-        .add_check("check if 2019-12-04T09:46:41+00:00 < 2020-12-04T09:46:41+00:00")
-        .unwrap();
-    //date greater than
-    builder
-        .add_check("check if 2020-12-04T09:46:41+00:00 > 2019-12-04T09:46:41+00:00")
-        .unwrap();
-    //date less or equal
-    builder
-        .add_check("check if 2019-12-04T09:46:41+00:00 <= 2020-12-04T09:46:41+00:00")
-        .unwrap();
-    builder
-        .add_check("check if 2020-12-04T09:46:41+00:00 >= 2020-12-04T09:46:41+00:00")
-        .unwrap();
-    //date greater or equal
-    builder
-        .add_check("check if 2020-12-04T09:46:41+00:00 >= 2019-12-04T09:46:41+00:00")
-        .unwrap();
-    builder
-        .add_check("check if 2020-12-04T09:46:41+00:00 >= 2020-12-04T09:46:41+00:00")
-        .unwrap();
-    //date equal
-    builder
-        .add_check("check if 2020-12-04T09:46:41+00:00 == 2020-12-04T09:46:41+00:00")
-        .unwrap();
-
-    //bytes equal
-    builder.add_check("check if hex:12ab == hex:12ab").unwrap();
-
-    // set contains
-    builder.add_check("check if [1, 2].contains(2)").unwrap();
-    builder.add_check("check if [2020-12-04T09:46:41+00:00, 2019-12-04T09:46:41+00:00].contains(2020-12-04T09:46:41+00:00)").unwrap();
-    builder
-        .add_check("check if [true, false, true].contains(true)")
-        .unwrap();
-    builder
-        .add_check("check if [\"abc\", \"def\"].contains(\"abc\")")
-        .unwrap();
-    builder
-        .add_check("check if [hex:12ab, hex:34de].contains(hex:34de)")
-        .unwrap();
-
-    let biscuit = builder
->>>>>>> b02f0958
         .build_with_rng(&root, SymbolTable::default(), rng)
         .unwrap();
     token = print_blocks(&biscuit);
