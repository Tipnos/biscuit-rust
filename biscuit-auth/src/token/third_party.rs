use std::cmp::max;

use ed25519_dalek::Signer;
use prost::Message;

use crate::{
    builder::BlockBuilder,
    crypto::PublicKey,
    datalog::SymbolTable,
    error,
    format::{convert::token_block_to_proto_block, schema, SerializedBiscuit},
    KeyPair, PrivateKey,
};

use super::public_keys::PublicKeys;

/// Third party block request
#[derive(Debug)]
pub struct ThirdPartyRequest {
    pub(crate) previous_key: PublicKey,
    pub(crate) public_keys: PublicKeys,
}

impl ThirdPartyRequest {
    pub(crate) fn from_container(
        container: &SerializedBiscuit,
    ) -> Result<ThirdPartyRequest, error::Token> {
        if container.proof.is_sealed() {
            return Err(error::Token::AppendOnSealed);
        }

        let mut public_keys = PublicKeys::new();

        for pk in &schema::Block::decode(&container.authority.data[..])
            .map_err(|e| {
                error::Format::DeserializationError(format!("deserialization error: {:?}", e))
            })?
            .public_keys
        {
            public_keys.insert(&PublicKey::from_proto(pk)?);
        }
        for block in &container.blocks {
            for pk in &schema::Block::decode(&block.data[..])
                .map_err(|e| {
                    error::Format::DeserializationError(format!("deserialization error: {:?}", e))
                })?
                .public_keys
            {
                public_keys.insert(&PublicKey::from_proto(pk)?);
            }
        }

        let previous_key = container
            .blocks
            .last()
            .unwrap_or(&container.authority)
            .next_key;

        Ok(ThirdPartyRequest {
            previous_key,
            public_keys,
        })
    }

    pub fn serialize(&self) -> Result<Vec<u8>, error::Token> {
        let public_keys = self
            .public_keys
            .keys
            .iter()
            .map(|key| key.to_proto())
            .collect();

        let previous_key = self.previous_key.to_proto();

        let request = schema::ThirdPartyBlockRequest {
            previous_key,
            public_keys,
        };
        let mut v = Vec::new();

        request.encode(&mut v).map(|_| v).map_err(|e| {
            error::Token::Format(error::Format::SerializationError(format!(
                "serialization error: {:?}",
                e
            )))
        })
    }

    pub fn serialize_base64(&self) -> Result<String, error::Token> {
        Ok(base64::encode_config(self.serialize()?, base64::URL_SAFE))
    }

    pub fn deserialize(slice: &[u8]) -> Result<Self, error::Token> {
        let data = schema::ThirdPartyBlockRequest::decode(slice).map_err(|e| {
            error::Format::DeserializationError(format!("deserialization error: {:?}", e))
        })?;

        let previous_key = PublicKey::from_proto(&data.previous_key)?;

        let mut public_keys = PublicKeys::new();

        for key in data.public_keys {
            public_keys.insert(&PublicKey::from_proto(&key)?);
        }

        Ok(ThirdPartyRequest {
            previous_key,
            public_keys,
        })
    }

    pub fn deserialize_base64<T>(slice: T) -> Result<Self, error::Token>
    where
        T: AsRef<[u8]>,
    {
        let decoded = base64::decode_config(slice, base64::URL_SAFE)?;
        Self::deserialize(&decoded)
    }

    /// Creates a [`ThirdPartyBlock`] signed with the third party service's [`PrivateKey`]
    pub fn create_block(
        self,
        private_key: &PrivateKey,
        block_builder: BlockBuilder,
    ) -> Result<ThirdPartyBlock, error::Token> {
        let mut symbols = SymbolTable::new();
        symbols.public_keys = self.public_keys.clone();
        let mut block = block_builder.build(symbols);
<<<<<<< HEAD
        block.version = max(4, block.version);
=======
        block.version = super::THIRD_PARTY_BLOCK_VERSION;
>>>>>>> c62aeabd

        let mut v = Vec::new();
        token_block_to_proto_block(&block)
            .encode(&mut v)
            .map_err(|e| {
                error::Format::SerializationError(format!("serialization error: {:?}", e))
            })?;
        let payload = v.clone();

        v.extend(&(crate::format::schema::public_key::Algorithm::Ed25519 as i32).to_le_bytes());
        v.extend(self.previous_key.to_bytes());

        let keypair = KeyPair::from(private_key);
        let signature = keypair
            .kp
            .try_sign(&v)
            .map_err(|s| s.to_string())
            .map_err(error::Signature::InvalidSignatureGeneration)
            .map_err(error::Format::Signature)?;

        let public_key = keypair.public();
        let content = schema::ThirdPartyBlockContents {
            payload,
            external_signature: schema::ExternalSignature {
                signature: signature.to_bytes().to_vec(),
                public_key: public_key.to_proto(),
            },
        };

        Ok(ThirdPartyBlock(content))
    }
}

/// Signed third party block content
///
/// this must be integrated with the token that created the [`ThirdPartyRequest`]
/// using [`Biscuit::append_third_party`](crate::Biscuit::append_third_party)
#[derive(Clone, Debug)]
pub struct ThirdPartyBlock(pub(crate) schema::ThirdPartyBlockContents);

impl ThirdPartyBlock {
    pub fn serialize(&self) -> Result<Vec<u8>, error::Token> {
        let mut buffer = vec![];
        self.0.encode(&mut buffer).map(|_| buffer).map_err(|e| {
            error::Token::Format(error::Format::SerializationError(format!(
                "serialization error: {:?}",
                e
            )))
        })
    }

    pub fn serialize_base64(&self) -> Result<String, error::Token> {
        Ok(base64::encode_config(self.serialize()?, base64::URL_SAFE))
    }
}<|MERGE_RESOLUTION|>--- conflicted
+++ resolved
@@ -126,11 +126,7 @@
         let mut symbols = SymbolTable::new();
         symbols.public_keys = self.public_keys.clone();
         let mut block = block_builder.build(symbols);
-<<<<<<< HEAD
-        block.version = max(4, block.version);
-=======
-        block.version = super::THIRD_PARTY_BLOCK_VERSION;
->>>>>>> c62aeabd
+        block.version = max(super::THIRD_PARTY_BLOCK_VERSION, block.version);
 
         let mut v = Vec::new();
         token_block_to_proto_block(&block)
