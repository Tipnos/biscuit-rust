//! helper functions and structure to create tokens and blocks
use super::{default_symbol_table, Biscuit, Block};
use crate::crypto::{KeyPair, PublicKey};
use crate::datalog::{self, SymbolTable, get_schema_version};
use crate::error;
use crate::token::builder_ext::BuilderExt;
use biscuit_parser::parser::parse_block_source;
use nom::Finish;
use rand_core::{CryptoRng, RngCore};
use std::str::FromStr;
use std::{
    collections::{BTreeSet, HashMap},
    convert::{TryFrom, TryInto},
    fmt::{self, Write},
    time::{Duration, SystemTime, UNIX_EPOCH},
};

// reexport those because the builder uses the same definitions
pub use crate::datalog::{Binary, Expression as DatalogExpression, Op as DatalogOp, Unary};

/// creates a Block content to append to an existing token
#[derive(Clone, Debug, Default)]
pub struct BlockBuilder {
    pub facts: Vec<Fact>,
    pub rules: Vec<Rule>,
    pub checks: Vec<Check>,
    pub scopes: Vec<Scope>,
    pub context: Option<String>,
}

impl BlockBuilder {
    pub fn new() -> BlockBuilder {
        BlockBuilder::default()
    }

    pub fn merge(&mut self, mut other: BlockBuilder) {
        self.facts.append(&mut other.facts);
        self.rules.append(&mut other.rules);
        self.checks.append(&mut other.checks);

        if let Some(c) = other.context {
            self.set_context(c);
        }
    }

    pub fn add_fact<F: TryInto<Fact>>(&mut self, fact: F) -> Result<(), error::Token>
    where
        error::Token: From<<F as TryInto<Fact>>::Error>,
    {
        let fact = fact.try_into()?;
        fact.validate()?;

        self.facts.push(fact);
        Ok(())
    }

    pub fn add_rule<R: TryInto<Rule>>(&mut self, rule: R) -> Result<(), error::Token>
    where
        error::Token: From<<R as TryInto<Rule>>::Error>,
    {
        let rule = rule.try_into()?;
        rule.validate_parameters()?;
        self.rules.push(rule);
        Ok(())
    }

    pub fn add_check<C: TryInto<Check>>(&mut self, check: C) -> Result<(), error::Token>
    where
        error::Token: From<<C as TryInto<Check>>::Error>,
    {
        let check = check.try_into()?;
        check.validate_parameters()?;
        self.checks.push(check);
        Ok(())
    }

    pub fn add_code<T: AsRef<str>>(&mut self, source: T) -> Result<(), error::Token> {
        self.add_code_with_params(source, HashMap::new(), HashMap::new())
    }

    /// Add datalog code to the builder, performing parameter subsitution as required
    /// Unknown parameters are ignored
    pub fn add_code_with_params<T: AsRef<str>>(
        &mut self,
        source: T,
        params: HashMap<String, Term>,
        scope_params: HashMap<String, PublicKey>,
    ) -> Result<(), error::Token> {
        let input = source.as_ref();

        let source_result = parse_block_source(input).map_err(|e| {
            let e2: biscuit_parser::error::LanguageError = e.into();
            e2
        })?;

        for (_, fact) in source_result.facts.into_iter() {
            let mut fact: Fact = fact.into();
            for (name, value) in &params {
                let res = match fact.set(name, value) {
                    Ok(_) => Ok(()),
                    Err(error::Token::Language(
                        biscuit_parser::error::LanguageError::Parameters {
                            missing_parameters, ..
                        },
                    )) if missing_parameters.is_empty() => Ok(()),
                    Err(e) => Err(e),
                };
                res?;
            }
            fact.validate()?;
            self.facts.push(fact);
        }

        for (_, rule) in source_result.rules.into_iter() {
            let mut rule: Rule = rule.into();
            for (name, value) in &params {
                let res = match rule.set(name, value) {
                    Ok(_) => Ok(()),
                    Err(error::Token::Language(
                        biscuit_parser::error::LanguageError::Parameters {
                            missing_parameters, ..
                        },
                    )) if missing_parameters.is_empty() => Ok(()),
                    Err(e) => Err(e),
                };
                res?;
            }
            for (name, value) in &scope_params {
                let res = match rule.set_scope(name, *value) {
                    Ok(_) => Ok(()),
                    Err(error::Token::Language(
                        biscuit_parser::error::LanguageError::Parameters {
                            missing_parameters, ..
                        },
                    )) if missing_parameters.is_empty() => Ok(()),
                    Err(e) => Err(e),
                };
                res?;
            }
            rule.validate_parameters()?;
            self.rules.push(rule);
        }

        for (_, check) in source_result.checks.into_iter() {
            let mut check: Check = check.into();
            for (name, value) in &params {
                let res = match check.set(name, value) {
                    Ok(_) => Ok(()),
                    Err(error::Token::Language(
                        biscuit_parser::error::LanguageError::Parameters {
                            missing_parameters, ..
                        },
                    )) if missing_parameters.is_empty() => Ok(()),
                    Err(e) => Err(e),
                };
                res?;
            }
            for (name, value) in &scope_params {
                let res = match check.set_scope(name, *value) {
                    Ok(_) => Ok(()),
                    Err(error::Token::Language(
                        biscuit_parser::error::LanguageError::Parameters {
                            missing_parameters, ..
                        },
                    )) if missing_parameters.is_empty() => Ok(()),
                    Err(e) => Err(e),
                };
                res?;
            }
            check.validate_parameters()?;
            self.checks.push(check);
        }

        Ok(())
    }

    pub fn add_scope(&mut self, scope: Scope) {
        self.scopes.push(scope);
    }

    pub fn set_context(&mut self, context: String) {
        self.context = Some(context);
    }

    pub(crate) fn build(self, mut symbols: SymbolTable) -> Block {
        let symbols_start = symbols.current_offset();
        let public_keys_start = symbols.public_keys.current_offset();

        let mut facts = Vec::new();
        for fact in self.facts {
            facts.push(fact.convert(&mut symbols));
        }

        let mut rules = Vec::new();
        for rule in &self.rules {
            rules.push(rule.convert(&mut symbols));
        }

        let mut checks = Vec::new();
        for check in &self.checks {
            checks.push(check.convert(&mut symbols));
        }

        let mut scopes = Vec::new();
        for scope in &self.scopes {
            scopes.push(scope.convert(&mut symbols));
        }

        let new_syms = symbols.split_at(symbols_start);
        let public_keys = symbols.public_keys.split_at(public_keys_start);
        let schema_version = get_schema_version(&facts, &rules, &checks, &scopes);

        let has_check_all = self.checks.iter().any(|c: &Check| c.kind == CheckKind::All);

        Block {
            symbols: new_syms,
            facts,
            rules,
            checks,
            context: self.context,
<<<<<<< HEAD
            version: if needs_scopes || has_check_all {
                super::MAX_SCHEMA_VERSION
            } else {
                super::MIN_SCHEMA_VERSION
            },
=======
            version: schema_version.version(),
>>>>>>> b02f0958
            external_key: None,
            public_keys,
            scopes,
        }
    }

    // still used in tests but does not make sense for the public API
    #[cfg(test)]
    pub(crate) fn check_right(&mut self, right: &str) {
        let check = rule(
            "check_right",
            &[string(right)],
            &[
                pred("resource", &[var("resource_name")]),
                pred("operation", &[string(right)]),
                pred("right", &[var("resource_name"), string(right)]),
            ],
        );

        let _ = self.add_check(check);
    }
}

impl fmt::Display for BlockBuilder {
    fn fmt(&self, f: &mut fmt::Formatter<'_>) -> fmt::Result {
        for mut fact in self.facts.clone().into_iter() {
            fact.apply_parameters();
            writeln!(f, "{};", &fact)?;
        }
        for mut rule in self.rules.clone().into_iter() {
            rule.apply_parameters();
            writeln!(f, "{};", &rule)?;
        }
        for mut check in self.checks.clone().into_iter() {
            check.apply_parameters();
            writeln!(f, "{};", &check)?;
        }
        Ok(())
    }
}

/// creates a Biscuit
#[derive(Clone, Default)]
pub struct BiscuitBuilder {
    inner: BlockBuilder,
    root_key_id: Option<u32>,
}

impl BiscuitBuilder {
    pub fn new() -> BiscuitBuilder {
        BiscuitBuilder {
            inner: BlockBuilder::new(),
            root_key_id: None,
        }
    }

    pub fn merge(&mut self, other: BlockBuilder) {
        self.inner.merge(other)
    }

    pub fn add_fact<F: TryInto<Fact>>(&mut self, fact: F) -> Result<(), error::Token>
    where
        error::Token: From<<F as TryInto<Fact>>::Error>,
    {
        self.inner.add_fact(fact)
    }

    pub fn add_rule<Ru: TryInto<Rule>>(&mut self, rule: Ru) -> Result<(), error::Token>
    where
        error::Token: From<<Ru as TryInto<Rule>>::Error>,
    {
        self.inner.add_rule(rule)
    }

    pub fn add_check<C: TryInto<Check>>(&mut self, check: C) -> Result<(), error::Token>
    where
        error::Token: From<<C as TryInto<Check>>::Error>,
    {
        self.inner.add_check(check)
    }

    pub fn add_code<T: AsRef<str>>(&mut self, source: T) -> Result<(), error::Token> {
        self.inner
            .add_code_with_params(source, HashMap::new(), HashMap::new())
    }

    pub fn add_code_with_params<T: AsRef<str>>(
        &mut self,
        source: T,
        params: HashMap<String, Term>,
        scope_params: HashMap<String, PublicKey>,
    ) -> Result<(), error::Token> {
        self.inner
            .add_code_with_params(source, params, scope_params)
    }

    pub fn add_scope(&mut self, scope: Scope) {
        self.inner.add_scope(scope);
    }

    #[cfg(test)]
    pub(crate) fn add_right(&mut self, resource: &str, right: &str) {
        let _ = self.add_fact(fact("right", &[string(resource), string(right)]));
    }

    pub fn set_context(&mut self, context: String) {
        self.inner.set_context(context);
    }

    pub fn set_root_key_id(&mut self, root_key_id: u32) {
        self.root_key_id = Some(root_key_id);
    }

    /// returns all of the datalog loaded in the biscuit builder
    pub fn dump(&self) -> (Vec<Fact>, Vec<Rule>, Vec<Check>) {
        (
            self.inner.facts.clone(),
            self.inner.rules.clone(),
            self.inner.checks.clone(),
        )
    }

    pub fn dump_code(&self) -> String {
        let (facts, rules, checks) = self.dump();
        let mut f = String::new();
        for fact in facts {
            let _ = writeln!(f, "{};", fact);
        }
        for rule in rules {
            let _ = writeln!(f, "{};", rule);
        }
        for check in checks {
            let _ = writeln!(f, "{};", check);
        }
        f
    }

    pub fn build(self, root_key: &KeyPair) -> Result<Biscuit, error::Token> {
        self.build_with_symbols(root_key, default_symbol_table())
    }

    pub fn build_with_symbols(
        self,
        root_key: &KeyPair,
        symbols: SymbolTable,
    ) -> Result<Biscuit, error::Token> {
        self.build_with_rng(root_key, symbols, &mut rand::rngs::OsRng)
    }

    pub fn build_with_rng<R: RngCore + CryptoRng>(
        self,
        root: &KeyPair,
        symbols: SymbolTable,
        rng: &mut R,
    ) -> Result<Biscuit, error::Token> {
        let authority_block = self.inner.build(symbols.clone());
        Biscuit::new_with_rng(rng, self.root_key_id, root, symbols, authority_block)
    }
}

pub trait Convert<T>: Sized {
    fn convert(&self, symbols: &mut SymbolTable) -> T;
    fn convert_from(f: &T, symbols: &SymbolTable) -> Result<Self, error::Format>;
}

/// Builder for a Datalog value
#[derive(Debug, Clone, PartialEq, Eq, PartialOrd, Ord, Hash)]
pub enum Term {
    Variable(String),
    Integer(i64),
    Str(String),
    Date(u64),
    Bytes(Vec<u8>),
    Bool(bool),
    Set(BTreeSet<Term>),
    Parameter(String),
}

impl Convert<datalog::Term> for Term {
    fn convert(&self, symbols: &mut SymbolTable) -> datalog::Term {
        match self {
            Term::Variable(s) => datalog::Term::Variable(symbols.insert(s) as u32),
            Term::Integer(i) => datalog::Term::Integer(*i),
            Term::Str(s) => datalog::Term::Str(symbols.insert(s)),
            Term::Date(d) => datalog::Term::Date(*d),
            Term::Bytes(s) => datalog::Term::Bytes(s.clone()),
            Term::Bool(b) => datalog::Term::Bool(*b),
            Term::Set(s) => datalog::Term::Set(s.iter().map(|i| i.convert(symbols)).collect()),
            // The error is caught in the `add_xxx` functions, so this should
            // not happen™
            Term::Parameter(s) => panic!("Remaining parameter {}", &s),
        }
    }

    fn convert_from(f: &datalog::Term, symbols: &SymbolTable) -> Result<Self, error::Format> {
        Ok(match f {
            datalog::Term::Variable(s) => Term::Variable(symbols.print_symbol(*s as u64)?),
            datalog::Term::Integer(i) => Term::Integer(*i),
            datalog::Term::Str(s) => Term::Str(symbols.print_symbol(*s)?),
            datalog::Term::Date(d) => Term::Date(*d),
            datalog::Term::Bytes(s) => Term::Bytes(s.clone()),
            datalog::Term::Bool(b) => Term::Bool(*b),
            datalog::Term::Set(s) => Term::Set(
                s.iter()
                    .map(|i| Term::convert_from(i, symbols))
                    .collect::<Result<BTreeSet<_>, error::Format>>()?,
            ),
        })
    }
}

impl From<&Term> for Term {
    fn from(i: &Term) -> Self {
        match i {
            Term::Variable(ref v) => Term::Variable(v.clone()),
            Term::Integer(ref i) => Term::Integer(*i),
            Term::Str(ref s) => Term::Str(s.clone()),
            Term::Date(ref d) => Term::Date(*d),
            Term::Bytes(ref s) => Term::Bytes(s.clone()),
            Term::Bool(b) => Term::Bool(*b),
            Term::Set(ref s) => Term::Set(s.clone()),
            Term::Parameter(ref p) => Term::Parameter(p.clone()),
        }
    }
}

impl From<biscuit_parser::builder::Term> for Term {
    fn from(t: biscuit_parser::builder::Term) -> Self {
        match t {
            biscuit_parser::builder::Term::Variable(v) => Term::Variable(v),
            biscuit_parser::builder::Term::Integer(i) => Term::Integer(i),
            biscuit_parser::builder::Term::Str(s) => Term::Str(s),
            biscuit_parser::builder::Term::Date(d) => Term::Date(d),
            biscuit_parser::builder::Term::Bytes(s) => Term::Bytes(s),
            biscuit_parser::builder::Term::Bool(b) => Term::Bool(b),
            biscuit_parser::builder::Term::Set(s) => {
                Term::Set(s.into_iter().map(|t| t.into()).collect())
            }
            biscuit_parser::builder::Term::Parameter(ref p) => Term::Parameter(p.clone()),
        }
    }
}

impl AsRef<Term> for Term {
    fn as_ref(&self) -> &Term {
        self
    }
}

impl fmt::Display for Term {
    fn fmt(&self, f: &mut fmt::Formatter<'_>) -> fmt::Result {
        match self {
            Term::Variable(i) => write!(f, "${}", i),
            Term::Integer(i) => write!(f, "{}", i),
            Term::Str(s) => write!(f, "\"{}\"", s),
            Term::Date(d) => {
                let date = time::OffsetDateTime::from_unix_timestamp(*d as i64)
                    .ok()
                    .and_then(|t| {
                        t.format(&time::format_description::well_known::Rfc3339)
                            .ok()
                    })
                    .unwrap_or_else(|| "<invalid date>".to_string());

                write!(f, "{}", date)
            }
            Term::Bytes(s) => write!(f, "hex:{}", hex::encode(s)),
            Term::Bool(b) => {
                if *b {
                    write!(f, "true")
                } else {
                    write!(f, "false")
                }
            }
            Term::Set(s) => {
                let terms = s.iter().map(|term| term.to_string()).collect::<Vec<_>>();
                write!(f, "[ {}]", terms.join(", "))
            }
            Term::Parameter(s) => {
                write!(f, "{{{}}}", s)
            }
        }
    }
}

/// Builder for a block or rule scope
#[derive(Clone, Debug, Hash, PartialEq, Eq)]
pub enum Scope {
    /// Trusts the first block, current block and the authorizer
    Authority,
    /// Trusts the current block and all previous ones
    Previous,
    /// Trusts the current block and any block signed by the public key
    PublicKey(PublicKey),
    /// Used for parameter substitution
    Parameter(String),
}

impl Convert<super::Scope> for Scope {
    fn convert(&self, symbols: &mut SymbolTable) -> super::Scope {
        match self {
            Scope::Authority => crate::token::Scope::Authority,
            Scope::Previous => crate::token::Scope::Previous,
            Scope::PublicKey(key) => {
                crate::token::Scope::PublicKey(symbols.public_keys.insert(key))
            }
            // The error is caught in the `add_xxx` functions, so this should
            // not happen™
            Scope::Parameter(s) => panic!("Remaining parameter {}", &s),
        }
    }

    fn convert_from(scope: &super::Scope, symbols: &SymbolTable) -> Result<Self, error::Format> {
        Ok(match scope {
            super::Scope::Authority => Scope::Authority,
            super::Scope::Previous => Scope::Previous,
            super::Scope::PublicKey(key_id) => Scope::PublicKey(
                *symbols
                    .public_keys
                    .get_key(*key_id)
                    .ok_or(error::Format::UnknownExternalKey)?,
            ),
        })
    }
}

impl fmt::Display for Scope {
    fn fmt(&self, f: &mut fmt::Formatter<'_>) -> fmt::Result {
        match self {
            Scope::Authority => write!(f, "authority"),
            Scope::Previous => write!(f, "previous"),
            Scope::PublicKey(pk) => write!(f, "ed25519/{}", hex::encode(pk.to_bytes())),
            Scope::Parameter(s) => {
                write!(f, "{{{}}}", s)
            }
        }
    }
}

impl From<biscuit_parser::builder::Scope> for Scope {
    fn from(scope: biscuit_parser::builder::Scope) -> Self {
        match scope {
            biscuit_parser::builder::Scope::Authority => Scope::Authority,
            biscuit_parser::builder::Scope::Previous => Scope::Previous,
            biscuit_parser::builder::Scope::PublicKey(pk) => {
                Scope::PublicKey(PublicKey::from_bytes(&pk).expect("invalid public key"))
            }
            biscuit_parser::builder::Scope::Parameter(s) => Scope::Parameter(s),
        }
    }
}

/// Builder for a Datalog dicate, used in facts and rules
#[derive(Debug, Clone, PartialEq, Hash, Eq)]
pub struct Predicate {
    pub name: String,
    pub terms: Vec<Term>,
}

impl Predicate {
    pub fn new<T: Into<Vec<Term>>>(name: String, terms: T) -> Predicate {
        Predicate {
            name,
            terms: terms.into(),
        }
    }
}

impl Convert<datalog::Predicate> for Predicate {
    fn convert(&self, symbols: &mut SymbolTable) -> datalog::Predicate {
        let name = symbols.insert(&self.name);
        let mut terms = vec![];

        for term in self.terms.iter() {
            terms.push(term.convert(symbols));
        }

        datalog::Predicate { name, terms }
    }

    fn convert_from(p: &datalog::Predicate, symbols: &SymbolTable) -> Result<Self, error::Format> {
        Ok(Predicate {
            name: symbols.print_symbol(p.name)?,
            terms: p
                .terms
                .iter()
                .map(|term| Term::convert_from(term, symbols))
                .collect::<Result<Vec<_>, error::Format>>()?,
        })
    }
}

impl AsRef<Predicate> for Predicate {
    fn as_ref(&self) -> &Predicate {
        self
    }
}

impl fmt::Display for Predicate {
    fn fmt(&self, f: &mut fmt::Formatter<'_>) -> fmt::Result {
        write!(f, "{}(", self.name)?;

        if !self.terms.is_empty() {
            write!(f, "{}", self.terms[0])?;

            if self.terms.len() > 1 {
                for i in 1..self.terms.len() {
                    write!(f, ", {}", self.terms[i])?;
                }
            }
        }
        write!(f, ")")
    }
}

impl From<biscuit_parser::builder::Predicate> for Predicate {
    fn from(p: biscuit_parser::builder::Predicate) -> Self {
        Predicate {
            name: p.name,
            terms: p.terms.into_iter().map(|t| t.into()).collect(),
        }
    }
}

/// Builder for a Datalog fact
#[derive(Debug, Clone, PartialEq, Eq)]
pub struct Fact {
    pub predicate: Predicate,
    pub parameters: Option<HashMap<String, Option<Term>>>,
}

impl Fact {
    pub fn new<T: Into<Vec<Term>>>(name: String, terms: T) -> Fact {
        let mut parameters = HashMap::new();
        let terms: Vec<Term> = terms.into();

        for term in &terms {
            if let Term::Parameter(name) = &term {
                parameters.insert(name.to_string(), None);
            }
        }
        Fact {
            predicate: Predicate::new(name, terms),
            parameters: Some(parameters),
        }
    }

    pub fn validate(&self) -> Result<(), error::Token> {
        match &self.parameters {
            None => Ok(()),
            Some(parameters) => {
                let invalid_parameters = parameters
                    .iter()
                    .filter_map(
                        |(name, opt_term)| {
                            if opt_term.is_none() {
                                Some(name)
                            } else {
                                None
                            }
                        },
                    )
                    .map(|name| name.to_string())
                    .collect::<Vec<_>>();

                if invalid_parameters.is_empty() {
                    Ok(())
                } else {
                    Err(error::Token::Language(
                        biscuit_parser::error::LanguageError::Parameters {
                            missing_parameters: invalid_parameters,
                            unused_parameters: vec![],
                        },
                    ))
                }
            }
        }
    }

    /// replace a parameter with the term argument
    pub fn set<T: Into<Term>>(&mut self, name: &str, term: T) -> Result<(), error::Token> {
        if let Some(parameters) = self.parameters.as_mut() {
            match parameters.get_mut(name) {
                None => Err(error::Token::Language(
                    biscuit_parser::error::LanguageError::Parameters {
                        missing_parameters: vec![],
                        unused_parameters: vec![name.to_string()],
                    },
                )),
                Some(v) => {
                    *v = Some(term.into());
                    Ok(())
                }
            }
        } else {
            Err(error::Token::Language(
                biscuit_parser::error::LanguageError::Parameters {
                    missing_parameters: vec![],
                    unused_parameters: vec![name.to_string()],
                },
            ))
        }
    }

    /// replace a parameter with the term argument, without raising an error
    /// if the parameter is not present in the fact description
    pub fn set_lenient<T: Into<Term>>(&mut self, name: &str, term: T) -> Result<(), error::Token> {
        if let Some(parameters) = self.parameters.as_mut() {
            match parameters.get_mut(name) {
                None => Ok(()),
                Some(v) => {
                    *v = Some(term.into());
                    Ok(())
                }
            }
        } else {
            Err(error::Token::Language(
                biscuit_parser::error::LanguageError::Parameters {
                    missing_parameters: vec![],
                    unused_parameters: vec![name.to_string()],
                },
            ))
        }
    }

    #[cfg(feature = "datalog-macro")]
    pub fn set_macro_param<T: ToAnyParam>(
        &mut self,
        name: &str,
        param: T,
    ) -> Result<(), error::Token> {
        match param.to_any_param() {
            AnyParam::Term(t) => self.set_lenient(name, t),
            AnyParam::PublicKey(_) => Ok(()),
        }
    }

    fn apply_parameters(&mut self) {
        if let Some(parameters) = self.parameters.clone() {
            self.predicate.terms = self
                .predicate
                .terms
                .drain(..)
                .map(|t| {
                    if let Term::Parameter(name) = &t {
                        if let Some(Some(term)) = parameters.get(name) {
                            return term.clone();
                        }
                    }
                    t
                })
                .collect();
        }
    }
}

impl Convert<datalog::Fact> for Fact {
    fn convert(&self, symbols: &mut SymbolTable) -> datalog::Fact {
        let mut fact = self.clone();
        fact.apply_parameters();

        datalog::Fact {
            predicate: fact.predicate.convert(symbols),
        }
    }

    fn convert_from(f: &datalog::Fact, symbols: &SymbolTable) -> Result<Self, error::Format> {
        Ok(Fact {
            predicate: Predicate::convert_from(&f.predicate, symbols)?,
            parameters: None,
        })
    }
}

impl fmt::Display for Fact {
    fn fmt(&self, f: &mut fmt::Formatter<'_>) -> fmt::Result {
        let mut fact = self.clone();
        fact.apply_parameters();

        fact.predicate.fmt(f)
    }
}

impl From<biscuit_parser::builder::Fact> for Fact {
    fn from(f: biscuit_parser::builder::Fact) -> Self {
        Fact {
            predicate: f.predicate.into(),
            //    pub parameters: Option<HashMap<String, Option<Term>>>,
            parameters: f.parameters.map(|h| {
                h.into_iter()
                    .map(|(k, v)| (k, v.map(|term| term.into())))
                    .collect()
            }),
        }
    }
}

/// Builder for a Datalog expression
#[derive(Debug, Clone, PartialEq, Eq)]
pub struct Expression {
    pub ops: Vec<Op>,
}
// todo track parameters

impl Convert<datalog::Expression> for Expression {
    fn convert(&self, symbols: &mut SymbolTable) -> datalog::Expression {
        datalog::Expression {
            ops: self.ops.iter().map(|op| op.convert(symbols)).collect(),
        }
    }

    fn convert_from(e: &datalog::Expression, symbols: &SymbolTable) -> Result<Self, error::Format> {
        Ok(Expression {
            ops: e
                .ops
                .iter()
                .map(|op| Op::convert_from(op, symbols))
                .collect::<Result<Vec<_>, error::Format>>()?,
        })
    }
}

impl AsRef<Expression> for Expression {
    fn as_ref(&self) -> &Expression {
        self
    }
}

impl fmt::Display for Expression {
    fn fmt(&self, f: &mut fmt::Formatter<'_>) -> fmt::Result {
        let mut syms = super::default_symbol_table();
        let expr = self.convert(&mut syms);
        let s = expr.print(&syms).unwrap();
        write!(f, "{}", s)
    }
}

impl From<biscuit_parser::builder::Expression> for Expression {
    fn from(e: biscuit_parser::builder::Expression) -> Self {
        Expression {
            ops: e.ops.into_iter().map(|op| op.into()).collect(),
        }
    }
}

/// Builder for an expression operation
#[derive(Debug, Clone, PartialEq, Eq)]
pub enum Op {
    Value(Term),
    Unary(Unary),
    Binary(Binary),
}

impl Convert<datalog::Op> for Op {
    fn convert(&self, symbols: &mut SymbolTable) -> datalog::Op {
        match self {
            Op::Value(t) => datalog::Op::Value(t.convert(symbols)),
            Op::Unary(u) => datalog::Op::Unary(u.clone()),
            Op::Binary(b) => datalog::Op::Binary(b.clone()),
        }
    }

    fn convert_from(op: &datalog::Op, symbols: &SymbolTable) -> Result<Self, error::Format> {
        Ok(match op {
            datalog::Op::Value(t) => Op::Value(Term::convert_from(t, symbols)?),
            datalog::Op::Unary(u) => Op::Unary(u.clone()),
            datalog::Op::Binary(b) => Op::Binary(b.clone()),
        })
    }
}

impl From<biscuit_parser::builder::Op> for Op {
    fn from(op: biscuit_parser::builder::Op) -> Self {
        match op {
            biscuit_parser::builder::Op::Value(t) => Op::Value(t.into()),
            biscuit_parser::builder::Op::Unary(u) => Op::Unary(u.into()),
            biscuit_parser::builder::Op::Binary(b) => Op::Binary(b.into()),
        }
    }
}

impl From<biscuit_parser::builder::Unary> for Unary {
    fn from(unary: biscuit_parser::builder::Unary) -> Self {
        match unary {
            biscuit_parser::builder::Unary::Negate => Unary::Negate,
            biscuit_parser::builder::Unary::Parens => Unary::Parens,
            biscuit_parser::builder::Unary::Length => Unary::Length,
        }
    }
}

impl From<biscuit_parser::builder::Binary> for Binary {
    fn from(binary: biscuit_parser::builder::Binary) -> Self {
        match binary {
            biscuit_parser::builder::Binary::LessThan => Binary::LessThan,
            biscuit_parser::builder::Binary::GreaterThan => Binary::GreaterThan,
            biscuit_parser::builder::Binary::LessOrEqual => Binary::LessOrEqual,
            biscuit_parser::builder::Binary::GreaterOrEqual => Binary::GreaterOrEqual,
            biscuit_parser::builder::Binary::Equal => Binary::Equal,
            biscuit_parser::builder::Binary::Contains => Binary::Contains,
            biscuit_parser::builder::Binary::Prefix => Binary::Prefix,
            biscuit_parser::builder::Binary::Suffix => Binary::Suffix,
            biscuit_parser::builder::Binary::Regex => Binary::Regex,
            biscuit_parser::builder::Binary::Add => Binary::Add,
            biscuit_parser::builder::Binary::Sub => Binary::Sub,
            biscuit_parser::builder::Binary::Mul => Binary::Mul,
            biscuit_parser::builder::Binary::Div => Binary::Div,
            biscuit_parser::builder::Binary::And => Binary::And,
            biscuit_parser::builder::Binary::Or => Binary::Or,
            biscuit_parser::builder::Binary::Intersection => Binary::Intersection,
            biscuit_parser::builder::Binary::Union => Binary::Union,
            biscuit_parser::builder::Binary::BitwiseAnd => Binary::BitwiseAnd,
            biscuit_parser::builder::Binary::BitwiseOr => Binary::BitwiseOr,
            biscuit_parser::builder::Binary::BitwiseXor => Binary::BitwiseXor,
        }
    }
}

/// Builder for a Datalog rule
#[derive(Debug, Clone, PartialEq, Eq)]
pub struct Rule {
    pub head: Predicate,
    pub body: Vec<Predicate>,
    pub expressions: Vec<Expression>,
    pub parameters: Option<HashMap<String, Option<Term>>>,
    pub scopes: Vec<Scope>,
    pub scope_parameters: Option<HashMap<String, Option<PublicKey>>>,
}

impl Rule {
    pub fn new(
        head: Predicate,
        body: Vec<Predicate>,
        expressions: Vec<Expression>,
        scopes: Vec<Scope>,
    ) -> Rule {
        let mut parameters = HashMap::new();
        let mut scope_parameters = HashMap::new();
        for term in &head.terms {
            if let Term::Parameter(name) = &term {
                parameters.insert(name.to_string(), None);
            }
        }

        for predicate in &body {
            for term in &predicate.terms {
                if let Term::Parameter(name) = &term {
                    parameters.insert(name.to_string(), None);
                }
            }
        }

        for expression in &expressions {
            for op in &expression.ops {
                if let Op::Value(Term::Parameter(name)) = &op {
                    parameters.insert(name.to_string(), None);
                }
            }
        }

        for scope in &scopes {
            if let Scope::Parameter(name) = &scope {
                scope_parameters.insert(name.to_string(), None);
            }
        }

        Rule {
            head,
            body,
            expressions,
            parameters: Some(parameters),
            scopes,
            scope_parameters: Some(scope_parameters),
        }
    }

    pub fn validate_parameters(&self) -> Result<(), error::Token> {
        let mut invalid_parameters = match &self.parameters {
            None => vec![],
            Some(parameters) => parameters
                .iter()
                .filter_map(
                    |(name, opt_term)| {
                        if opt_term.is_none() {
                            Some(name)
                        } else {
                            None
                        }
                    },
                )
                .map(|name| name.to_string())
                .collect::<Vec<_>>(),
        };
        let mut invalid_scope_parameters = match &self.scope_parameters {
            None => vec![],
            Some(parameters) => parameters
                .iter()
                .filter_map(
                    |(name, opt_key)| {
                        if opt_key.is_none() {
                            Some(name)
                        } else {
                            None
                        }
                    },
                )
                .map(|name| name.to_string())
                .collect::<Vec<_>>(),
        };
        let mut all_invalid_parameters = vec![];
        all_invalid_parameters.append(&mut invalid_parameters);
        all_invalid_parameters.append(&mut invalid_scope_parameters);

        if all_invalid_parameters.is_empty() {
            Ok(())
        } else {
            Err(error::Token::Language(
                biscuit_parser::error::LanguageError::Parameters {
                    missing_parameters: all_invalid_parameters,
                    unused_parameters: vec![],
                },
            ))
        }
    }

    pub fn validate_variables(&self) -> Result<(), String> {
        let mut head_variables: std::collections::HashSet<String> = self
            .head
            .terms
            .iter()
            .filter_map(|term| match term {
                Term::Variable(s) => Some(s.to_string()),
                _ => None,
            })
            .collect();

        for predicate in self.body.iter() {
            for term in predicate.terms.iter() {
                if let Term::Variable(v) = term {
                    head_variables.remove(v);
                    if head_variables.is_empty() {
                        return Ok(());
                    }
                }
            }
        }

        if head_variables.is_empty() {
            Ok(())
        } else {
            Err(format!(
                    "rule head contains variables that are not used in predicates of the rule's body: {}",
                    head_variables
                    .iter()
                    .map(|s| format!("${}", s))
                    .collect::<Vec<_>>()
                    .join(", ")
                    ))
        }
    }

    /// replace a parameter with the term argument
    pub fn set<T: Into<Term>>(&mut self, name: &str, term: T) -> Result<(), error::Token> {
        if let Some(parameters) = self.parameters.as_mut() {
            match parameters.get_mut(name) {
                None => Err(error::Token::Language(
                    biscuit_parser::error::LanguageError::Parameters {
                        missing_parameters: vec![],
                        unused_parameters: vec![name.to_string()],
                    },
                )),
                Some(v) => {
                    *v = Some(term.into());
                    Ok(())
                }
            }
        } else {
            Err(error::Token::Language(
                biscuit_parser::error::LanguageError::Parameters {
                    missing_parameters: vec![],
                    unused_parameters: vec![name.to_string()],
                },
            ))
        }
    }

    /// replace a parameter with the term argument, without raising an error if the
    /// parameter is not present in the rule
    pub fn set_lenient<T: Into<Term>>(&mut self, name: &str, term: T) -> Result<(), error::Token> {
        if let Some(parameters) = self.parameters.as_mut() {
            match parameters.get_mut(name) {
                None => Ok(()),
                Some(v) => {
                    *v = Some(term.into());
                    Ok(())
                }
            }
        } else {
            Err(error::Token::Language(
                biscuit_parser::error::LanguageError::Parameters {
                    missing_parameters: vec![],
                    unused_parameters: vec![name.to_string()],
                },
            ))
        }
    }

    /// replace a scope parameter with the pubkey argument
    pub fn set_scope(&mut self, name: &str, pubkey: PublicKey) -> Result<(), error::Token> {
        if let Some(parameters) = self.scope_parameters.as_mut() {
            match parameters.get_mut(name) {
                None => Err(error::Token::Language(
                    biscuit_parser::error::LanguageError::Parameters {
                        missing_parameters: vec![],
                        unused_parameters: vec![name.to_string()],
                    },
                )),
                Some(v) => {
                    *v = Some(pubkey);
                    Ok(())
                }
            }
        } else {
            Err(error::Token::Language(
                biscuit_parser::error::LanguageError::Parameters {
                    missing_parameters: vec![],
                    unused_parameters: vec![name.to_string()],
                },
            ))
        }
    }

    /// replace a scope parameter with the public key argument, without raising an error if the
    /// parameter is not present in the rule scope
    pub fn set_scope_lenient(&mut self, name: &str, pubkey: PublicKey) -> Result<(), error::Token> {
        if let Some(parameters) = self.scope_parameters.as_mut() {
            match parameters.get_mut(name) {
                None => Ok(()),
                Some(v) => {
                    *v = Some(pubkey);
                    Ok(())
                }
            }
        } else {
            Err(error::Token::Language(
                biscuit_parser::error::LanguageError::Parameters {
                    missing_parameters: vec![],
                    unused_parameters: vec![name.to_string()],
                },
            ))
        }
    }

    #[cfg(feature = "datalog-macro")]
    pub fn set_macro_param<T: ToAnyParam>(
        &mut self,
        name: &str,
        param: T,
    ) -> Result<(), error::Token> {
        match param.to_any_param() {
            AnyParam::Term(t) => self.set_lenient(name, t),
            AnyParam::PublicKey(pubkey) => self.set_scope_lenient(name, pubkey),
        }
    }

    fn apply_parameters(&mut self) {
        if let Some(parameters) = self.parameters.clone() {
            self.head.terms = self
                .head
                .terms
                .drain(..)
                .map(|t| {
                    if let Term::Parameter(name) = &t {
                        if let Some(Some(term)) = parameters.get(name) {
                            return term.clone();
                        }
                    }
                    t
                })
                .collect();

            for predicate in &mut self.body {
                predicate.terms = predicate
                    .terms
                    .drain(..)
                    .map(|t| {
                        if let Term::Parameter(name) = &t {
                            if let Some(Some(term)) = parameters.get(name) {
                                return term.clone();
                            }
                        }
                        t
                    })
                    .collect();
            }

            for expression in &mut self.expressions {
                expression.ops = expression
                    .ops
                    .drain(..)
                    .map(|op| {
                        if let Op::Value(Term::Parameter(name)) = &op {
                            if let Some(Some(term)) = parameters.get(name) {
                                return Op::Value(term.clone());
                            }
                        }
                        op
                    })
                    .collect();
            }
        }

        if let Some(parameters) = self.scope_parameters.clone() {
            self.scopes = self
                .scopes
                .drain(..)
                .map(|scope| {
                    if let Scope::Parameter(name) = &scope {
                        if let Some(Some(pubkey)) = parameters.get(name) {
                            return Scope::PublicKey(*pubkey);
                        }
                    }
                    scope
                })
                .collect();
        }
    }
}

impl Convert<datalog::Rule> for Rule {
    fn convert(&self, symbols: &mut SymbolTable) -> datalog::Rule {
        let mut r = self.clone();
        r.apply_parameters();

        let head = r.head.convert(symbols);
        let mut body = vec![];
        let mut expressions = vec![];
        let mut scopes = vec![];

        for p in r.body.iter() {
            body.push(p.convert(symbols));
        }

        for c in r.expressions.iter() {
            expressions.push(c.convert(symbols));
        }

        for scope in r.scopes.iter() {
            scopes.push(match scope {
                Scope::Authority => crate::token::Scope::Authority,
                Scope::Previous => crate::token::Scope::Previous,
                Scope::PublicKey(key) => {
                    crate::token::Scope::PublicKey(symbols.public_keys.insert(key))
                }
                // The error is caught in the `add_xxx` functions, so this should
                // not happen™
                Scope::Parameter(s) => panic!("Remaining parameter {}", &s),
            })
        }
        datalog::Rule {
            head,
            body,
            expressions,
            scopes,
        }
    }

    fn convert_from(r: &datalog::Rule, symbols: &SymbolTable) -> Result<Self, error::Format> {
        Ok(Rule {
            head: Predicate::convert_from(&r.head, symbols)?,
            body: r
                .body
                .iter()
                .map(|p| Predicate::convert_from(p, symbols))
                .collect::<Result<Vec<Predicate>, error::Format>>()?,
            expressions: r
                .expressions
                .iter()
                .map(|c| Expression::convert_from(c, symbols))
                .collect::<Result<Vec<_>, error::Format>>()?,
            parameters: None,
            scopes: r
                .scopes
                .iter()
                .map(|scope| Scope::convert_from(scope, symbols))
                .collect::<Result<Vec<Scope>, error::Format>>()?,
            scope_parameters: None,
        })
    }
}

fn display_rule_body(r: &Rule, f: &mut fmt::Formatter<'_>) -> fmt::Result {
    let mut rule = r.clone();
    rule.apply_parameters();
    if !rule.body.is_empty() {
        write!(f, "{}", rule.body[0])?;

        if rule.body.len() > 1 {
            for i in 1..rule.body.len() {
                write!(f, ", {}", rule.body[i])?;
            }
        }
    }

    if !rule.expressions.is_empty() {
        if !rule.body.is_empty() {
            write!(f, ", ")?;
        }

        write!(f, "{}", rule.expressions[0])?;

        if rule.expressions.len() > 1 {
            for i in 1..rule.expressions.len() {
                write!(f, ", {}", rule.expressions[i])?;
            }
        }
    }

    if !rule.scopes.is_empty() {
        write!(f, " trusting {}", rule.scopes[0])?;
        if rule.scopes.len() > 1 {
            for i in 1..rule.scopes.len() {
                write!(f, ", {}", rule.scopes[i])?;
            }
        }
    }

    Ok(())
}

impl fmt::Display for Rule {
    fn fmt(&self, f: &mut fmt::Formatter<'_>) -> fmt::Result {
        let mut r = self.clone();
        r.apply_parameters();

        write!(f, "{} <- ", r.head)?;

        display_rule_body(&r, f)
    }
}

impl From<biscuit_parser::builder::Rule> for Rule {
    fn from(r: biscuit_parser::builder::Rule) -> Self {
        Rule {
            head: r.head.into(),
            body: r.body.into_iter().map(|p| p.into()).collect(),
            expressions: r.expressions.into_iter().map(|e| e.into()).collect(),
            parameters: r.parameters.map(|h| {
                h.into_iter()
                    .map(|(k, v)| (k, v.map(|term| term.into())))
                    .collect()
            }),
            scopes: r.scopes.into_iter().map(|s| s.into()).collect(),
            scope_parameters: r.scope_parameters.map(|h| {
                h.into_iter()
                    .map(|(k, v)| {
                        (
                            k,
                            v.map(|bytes| {
                                PublicKey::from_bytes(&bytes).expect("invalid public key")
                            }),
                        )
                    })
                    .collect()
            }),
        }
    }
}

/// Builder for a Biscuit check
#[derive(Debug, Clone, PartialEq, Eq)]
pub struct Check {
    pub queries: Vec<Rule>,
    pub kind: CheckKind,
}

/// Builder for a Biscuit check
#[derive(Debug, Clone, PartialEq, Eq)]
pub enum CheckKind {
    One,
    All,
}

impl Check {
    /// replace a parameter with the term argument
    pub fn set<T: Into<Term>>(&mut self, name: &str, term: T) -> Result<(), error::Token> {
        let term = term.into();
        self.set_inner(name, term)
    }

    fn set_inner(&mut self, name: &str, term: Term) -> Result<(), error::Token> {
        let mut found = false;
        for query in &mut self.queries {
            if query.set(name, term.clone()).is_ok() {
                found = true;
            }
        }

        if found {
            Ok(())
        } else {
            Err(error::Token::Language(
                biscuit_parser::error::LanguageError::Parameters {
                    missing_parameters: vec![],
                    unused_parameters: vec![name.to_string()],
                },
            ))
        }
    }

    /// replace a scope parameter with the pubkey argument
    pub fn set_scope(&mut self, name: &str, pubkey: PublicKey) -> Result<(), error::Token> {
        let mut found = false;
        for query in &mut self.queries {
            if query.set_scope(name, pubkey).is_ok() {
                found = true;
            }
        }

        if found {
            Ok(())
        } else {
            Err(error::Token::Language(
                biscuit_parser::error::LanguageError::Parameters {
                    missing_parameters: vec![],
                    unused_parameters: vec![name.to_string()],
                },
            ))
        }
    }

    /// replace a parameter with the term argument, without raising an error if the
    /// parameter is not present in the check
    pub fn set_lenient<T: Into<Term>>(&mut self, name: &str, term: T) -> Result<(), error::Token> {
        let term = term.into();
        for query in &mut self.queries {
            query.set_lenient(name, term.clone())?;
        }
        Ok(())
    }

    /// replace a scope parameter with the term argument, without raising an error if the
    /// parameter is not present in the check
    pub fn set_scope_lenient(&mut self, name: &str, pubkey: PublicKey) -> Result<(), error::Token> {
        for query in &mut self.queries {
            query.set_scope_lenient(name, pubkey)?;
        }
        Ok(())
    }

    #[cfg(feature = "datalog-macro")]
    pub fn set_macro_param<T: ToAnyParam>(
        &mut self,
        name: &str,
        param: T,
    ) -> Result<(), error::Token> {
        match param.to_any_param() {
            AnyParam::Term(t) => self.set_lenient(name, t),
            AnyParam::PublicKey(p) => self.set_scope_lenient(name, p),
        }
    }

    pub fn validate_parameters(&self) -> Result<(), error::Token> {
        for rule in &self.queries {
            rule.validate_parameters()?;
        }

        Ok(())
    }

    fn apply_parameters(&mut self) {
        for rule in self.queries.iter_mut() {
            rule.apply_parameters();
        }
    }
}

impl Convert<datalog::Check> for Check {
    fn convert(&self, symbols: &mut SymbolTable) -> datalog::Check {
        let mut queries = vec![];
        for q in self.queries.iter() {
            queries.push(q.convert(symbols));
        }

        datalog::Check {
            queries,
            kind: self.kind.clone(),
        }
    }

    fn convert_from(r: &datalog::Check, symbols: &SymbolTable) -> Result<Self, error::Format> {
        let mut queries = vec![];
        for q in r.queries.iter() {
            queries.push(Rule::convert_from(q, symbols)?);
        }

        Ok(Check {
            queries,
            kind: r.kind.clone(),
        })
    }
}

impl TryFrom<Rule> for Check {
    type Error = error::Token;

    fn try_from(value: Rule) -> Result<Self, Self::Error> {
        Ok(Check {
            queries: vec![value],
            kind: CheckKind::One,
        })
    }
}

impl TryFrom<&[Rule]> for Check {
    type Error = error::Token;

    fn try_from(values: &[Rule]) -> Result<Self, Self::Error> {
        Ok(Check {
            queries: values.to_vec(),
            kind: CheckKind::One,
        })
    }
}

impl fmt::Display for Check {
    fn fmt(&self, f: &mut fmt::Formatter<'_>) -> fmt::Result {
        match self.kind {
            CheckKind::One => write!(f, "check if ")?,
            CheckKind::All => write!(f, "check all ")?,
        };

        if !self.queries.is_empty() {
            let mut q0 = self.queries[0].clone();
            q0.apply_parameters();
            display_rule_body(&q0, f)?;

            if self.queries.len() > 1 {
                for i in 1..self.queries.len() {
                    write!(f, " or ")?;
                    let mut qn = self.queries[i].clone();
                    qn.apply_parameters();
                    display_rule_body(&qn, f)?;
                }
            }
        }

        Ok(())
    }
}

impl From<biscuit_parser::builder::Check> for Check {
    fn from(c: biscuit_parser::builder::Check) -> Self {
        Check {
            queries: c.queries.into_iter().map(|q| q.into()).collect(),
            kind: match c.kind {
                biscuit_parser::builder::CheckKind::One => CheckKind::One,
                biscuit_parser::builder::CheckKind::All => CheckKind::All,
            },
        }
    }
}

#[derive(Debug, Clone, PartialEq, Eq)]
pub enum PolicyKind {
    Allow,
    Deny,
}

/// Builder for a Biscuit policy
#[derive(Debug, Clone, PartialEq, Eq)]
pub struct Policy {
    pub queries: Vec<Rule>,
    pub kind: PolicyKind,
}

impl Policy {
    /// replace a parameter with the term argument
    pub fn set<T: Into<Term>>(&mut self, name: &str, term: T) -> Result<(), error::Token> {
        let term = term.into();
        self.set_inner(name, term)
    }

    pub fn set_inner(&mut self, name: &str, term: Term) -> Result<(), error::Token> {
        let mut found = false;
        for query in &mut self.queries {
            if query.set(name, term.clone()).is_ok() {
                found = true;
            }
        }

        if found {
            Ok(())
        } else {
            Err(error::Token::Language(
                biscuit_parser::error::LanguageError::Parameters {
                    missing_parameters: vec![],
                    unused_parameters: vec![name.to_string()],
                },
            ))
        }
    }

    /// replace a scope parameter with the pubkey argument
    pub fn set_scope(&mut self, name: &str, pubkey: PublicKey) -> Result<(), error::Token> {
        let mut found = false;
        for query in &mut self.queries {
            if query.set_scope(name, pubkey).is_ok() {
                found = true;
            }
        }

        if found {
            Ok(())
        } else {
            Err(error::Token::Language(
                biscuit_parser::error::LanguageError::Parameters {
                    missing_parameters: vec![],
                    unused_parameters: vec![name.to_string()],
                },
            ))
        }
    }

    /// replace a parameter with the term argument, ignoring unknown parameters
    pub fn set_lenient<T: Into<Term>>(&mut self, name: &str, term: T) -> Result<(), error::Token> {
        let term = term.into();
        for query in &mut self.queries {
            query.set_lenient(name, term.clone())?;
        }
        Ok(())
    }

    /// replace a scope parameter with the pubkey argument, ignoring unknown parameters
    pub fn set_scope_lenient(&mut self, name: &str, pubkey: PublicKey) -> Result<(), error::Token> {
        for query in &mut self.queries {
            query.set_scope_lenient(name, pubkey)?;
        }
        Ok(())
    }

    #[cfg(feature = "datalog-macro")]
    pub fn set_macro_param<T: ToAnyParam>(
        &mut self,
        name: &str,
        param: T,
    ) -> Result<(), error::Token> {
        match param.to_any_param() {
            AnyParam::Term(t) => self.set_lenient(name, t),
            AnyParam::PublicKey(p) => self.set_scope_lenient(name, p),
        }
    }

    pub fn validate_parameters(&self) -> Result<(), error::Token> {
        for query in &self.queries {
            query.validate_parameters()?;
        }

        Ok(())
    }
}

impl fmt::Display for Policy {
    fn fmt(&self, f: &mut fmt::Formatter<'_>) -> fmt::Result {
        if !self.queries.is_empty() {
            match self.kind {
                PolicyKind::Allow => write!(f, "allow if ")?,
                PolicyKind::Deny => write!(f, "deny if ")?,
            }

            if !self.queries.is_empty() {
                display_rule_body(&self.queries[0], f)?;

                if self.queries.len() > 1 {
                    for i in 1..self.queries.len() {
                        write!(f, " or ")?;
                        display_rule_body(&self.queries[i], f)?;
                    }
                }
            }
        } else {
            match self.kind {
                PolicyKind::Allow => write!(f, "allow")?,
                PolicyKind::Deny => write!(f, "deny")?,
            }
        }

        Ok(())
    }
}

impl From<biscuit_parser::builder::Policy> for Policy {
    fn from(p: biscuit_parser::builder::Policy) -> Self {
        Policy {
            queries: p.queries.into_iter().map(|q| q.into()).collect(),
            kind: match p.kind {
                biscuit_parser::builder::PolicyKind::Allow => PolicyKind::Allow,
                biscuit_parser::builder::PolicyKind::Deny => PolicyKind::Deny,
            },
        }
    }
}

/// creates a new fact
pub fn fact<I: AsRef<Term>>(name: &str, terms: &[I]) -> Fact {
    let pred = pred(name, terms);
    Fact::new(pred.name, pred.terms)
}

/// creates a predicate
pub fn pred<I: AsRef<Term>>(name: &str, terms: &[I]) -> Predicate {
    Predicate {
        name: name.to_string(),
        terms: terms.iter().map(|term| term.as_ref().clone()).collect(),
    }
}

/// creates a rule
pub fn rule<T: AsRef<Term>, P: AsRef<Predicate>>(
    head_name: &str,
    head_terms: &[T],
    predicates: &[P],
) -> Rule {
    Rule::new(
        pred(head_name, head_terms),
        predicates.iter().map(|p| p.as_ref().clone()).collect(),
        Vec::new(),
        vec![],
    )
}

/// creates a rule with constraints
pub fn constrained_rule<T: AsRef<Term>, P: AsRef<Predicate>, E: AsRef<Expression>>(
    head_name: &str,
    head_terms: &[T],
    predicates: &[P],
    expressions: &[E],
) -> Rule {
    Rule::new(
        pred(head_name, head_terms),
        predicates.iter().map(|p| p.as_ref().clone()).collect(),
        expressions.iter().map(|c| c.as_ref().clone()).collect(),
        vec![],
    )
}

/// creates a check
pub fn check<P: AsRef<Predicate>>(predicates: &[P], kind: CheckKind) -> Check {
    let empty_terms: &[Term] = &[];
    Check {
        queries: vec![Rule::new(
            pred("query", empty_terms),
            predicates.iter().map(|p| p.as_ref().clone()).collect(),
            vec![],
            vec![],
        )],
        kind,
    }
}

/// creates an integer value
pub fn int(i: i64) -> Term {
    Term::Integer(i)
}

/// creates a string
pub fn string(s: &str) -> Term {
    Term::Str(s.to_string())
}

/// creates a date
///
/// internally the date will be stored as seconds since UNIX_EPOCH
pub fn date(t: &SystemTime) -> Term {
    let dur = t.duration_since(UNIX_EPOCH).unwrap();
    Term::Date(dur.as_secs())
}

/// creates a variable for a rule
pub fn var(s: &str) -> Term {
    Term::Variable(s.to_string())
}

/// creates a variable for a rule
pub fn variable(s: &str) -> Term {
    Term::Variable(s.to_string())
}

/// creates a byte array
pub fn bytes(s: &[u8]) -> Term {
    Term::Bytes(s.to_vec())
}

/// creates a boolean
pub fn boolean(b: bool) -> Term {
    Term::Bool(b)
}

/// creates a set
pub fn set(s: BTreeSet<Term>) -> Term {
    Term::Set(s)
}

/// creates a parameter
pub fn parameter(p: &str) -> Term {
    Term::Parameter(p.to_string())
}

#[cfg(feature = "datalog-macro")]
pub enum AnyParam {
    Term(Term),
    PublicKey(PublicKey),
}

#[cfg(feature = "datalog-macro")]
pub trait ToAnyParam {
    fn to_any_param(&self) -> AnyParam;
}

impl From<i64> for Term {
    fn from(i: i64) -> Self {
        Term::Integer(i)
    }
}

#[cfg(feature = "datalog-macro")]
impl ToAnyParam for i64 {
    fn to_any_param(&self) -> AnyParam {
        AnyParam::Term((*self as i64).into())
    }
}

impl TryFrom<Term> for i64 {
    type Error = error::Token;
    fn try_from(value: Term) -> Result<Self, Self::Error> {
        match value {
            Term::Integer(i) => Ok(i),
            _ => Err(error::Token::ConversionError(format!(
                "expected integer, got {:?}",
                value
            ))),
        }
    }
}

impl From<bool> for Term {
    fn from(b: bool) -> Self {
        Term::Bool(b)
    }
}

#[cfg(feature = "datalog-macro")]
impl ToAnyParam for bool {
    fn to_any_param(&self) -> AnyParam {
        AnyParam::Term((*self as bool).into())
    }
}

impl TryFrom<Term> for bool {
    type Error = error::Token;
    fn try_from(value: Term) -> Result<Self, Self::Error> {
        match value {
            Term::Bool(b) => Ok(b),
            _ => Err(error::Token::ConversionError(format!(
                "expected boolean, got {:?}",
                value
            ))),
        }
    }
}

impl From<String> for Term {
    fn from(s: String) -> Self {
        Term::Str(s)
    }
}

#[cfg(feature = "datalog-macro")]
impl ToAnyParam for String {
    fn to_any_param(&self) -> AnyParam {
        AnyParam::Term((self.clone()).into())
    }
}

impl From<&str> for Term {
    fn from(s: &str) -> Self {
        Term::Str(s.into())
    }
}

#[cfg(feature = "datalog-macro")]
impl ToAnyParam for &str {
    fn to_any_param(&self) -> AnyParam {
        AnyParam::Term(self.to_string().into())
    }
}

impl TryFrom<Term> for String {
    type Error = error::Token;
    fn try_from(value: Term) -> Result<Self, Self::Error> {
        match value {
            Term::Str(s) => Ok(s),
            _ => Err(error::Token::ConversionError(format!(
                "expected string or symbol, got {:?}",
                value
            ))),
        }
    }
}

impl From<Vec<u8>> for Term {
    fn from(v: Vec<u8>) -> Self {
        Term::Bytes(v)
    }
}

#[cfg(feature = "datalog-macro")]
impl ToAnyParam for Vec<u8> {
    fn to_any_param(&self) -> AnyParam {
        AnyParam::Term((self.clone()).into())
    }
}

impl TryFrom<Term> for Vec<u8> {
    type Error = error::Token;
    fn try_from(value: Term) -> Result<Self, Self::Error> {
        match value {
            Term::Bytes(b) => Ok(b),
            _ => Err(error::Token::ConversionError(format!(
                "expected byte array, got {:?}",
                value
            ))),
        }
    }
}

impl From<&[u8]> for Term {
    fn from(v: &[u8]) -> Self {
        Term::Bytes(v.into())
    }
}

#[cfg(feature = "datalog-macro")]
impl ToAnyParam for [u8] {
    fn to_any_param(&self) -> AnyParam {
        AnyParam::Term(self.into())
    }
}

#[cfg(feature = "uuid")]
impl ToAnyParam for uuid::Uuid {
    fn to_any_param(&self) -> AnyParam {
        AnyParam::Term(Term::Bytes(self.as_bytes().to_vec()))
    }
}

impl From<SystemTime> for Term {
    fn from(t: SystemTime) -> Self {
        let dur = t.duration_since(UNIX_EPOCH).unwrap();
        Term::Date(dur.as_secs())
    }
}

#[cfg(feature = "datalog-macro")]
impl ToAnyParam for SystemTime {
    fn to_any_param(&self) -> AnyParam {
        AnyParam::Term((*self).into())
    }
}

impl TryFrom<Term> for SystemTime {
    type Error = error::Token;
    fn try_from(value: Term) -> Result<Self, Self::Error> {
        match value {
            Term::Date(d) => Ok(UNIX_EPOCH + Duration::from_secs(d)),
            _ => Err(error::Token::ConversionError(format!(
                "expected date, got {:?}",
                value
            ))),
        }
    }
}

impl<T: Ord + TryFrom<Term, Error = error::Token>> TryFrom<Term> for BTreeSet<T> {
    type Error = error::Token;
    fn try_from(value: Term) -> Result<Self, Self::Error> {
        match value {
            Term::Set(d) => d.iter().cloned().map(TryFrom::try_from).collect(),
            _ => Err(error::Token::ConversionError(format!(
                "expected set, got {:?}",
                value
            ))),
        }
    }
}

macro_rules! tuple_try_from(
    ($ty1:ident, $ty2:ident, $($ty:ident),*) => (
        tuple_try_from!(__impl $ty1, $ty2; $($ty),*);
        );
    (__impl $($ty: ident),+; $ty1:ident, $($ty2:ident),*) => (
        tuple_try_from_impl!($($ty),+);
        tuple_try_from!(__impl $($ty),+ , $ty1; $($ty2),*);
        );
    (__impl $($ty: ident),+; $ty1:ident) => (
        tuple_try_from_impl!($($ty),+);
        tuple_try_from_impl!($($ty),+, $ty1);
        );
    );

impl<A: TryFrom<Term, Error = error::Token>> TryFrom<Fact> for (A,) {
    type Error = error::Token;
    fn try_from(fact: Fact) -> Result<Self, Self::Error> {
        let mut terms = fact.predicate.terms;
        let mut it = terms.drain(..);

        Ok((it
            .next()
            .ok_or_else(|| error::Token::ConversionError("not enough terms in fact".to_string()))
            .and_then(A::try_from)?,))
    }
}

macro_rules! tuple_try_from_impl(
    ($($ty: ident),+) => (
        impl<$($ty: TryFrom<Term, Error = error::Token>),+> TryFrom<Fact> for ($($ty),+) {
            type Error = error::Token;
            fn try_from(fact: Fact) -> Result<Self, Self::Error> {
                let mut terms = fact.predicate.terms;
                let mut it = terms.drain(..);

                Ok((
                        $(
                            it.next().ok_or(error::Token::ConversionError("not enough terms in fact".to_string())).and_then($ty::try_from)?
                         ),+
                   ))

            }
        }
        );
    );

tuple_try_from!(A, B, C, D, E, F, G, H, I, J, K, L, M, N, O, P, Q, R, S, T, U);

#[cfg(feature = "datalog-macro")]
impl ToAnyParam for PublicKey {
    fn to_any_param(&self) -> AnyParam {
        AnyParam::PublicKey(*self)
    }
}

impl TryFrom<&str> for Fact {
    type Error = error::Token;

    fn try_from(value: &str) -> Result<Self, Self::Error> {
        Ok(biscuit_parser::parser::fact(value)
            .finish()
            .map(|(_, o)| o.into())
            .map_err(biscuit_parser::error::LanguageError::from)?)
    }
}

impl TryFrom<&str> for Rule {
    type Error = error::Token;

    fn try_from(value: &str) -> Result<Self, Self::Error> {
        Ok(biscuit_parser::parser::rule(value)
            .finish()
            .map(|(_, o)| o.into())
            .map_err(biscuit_parser::error::LanguageError::from)?)
    }
}

impl FromStr for Fact {
    type Err = error::Token;

    fn from_str(s: &str) -> Result<Self, Self::Err> {
        Ok(biscuit_parser::parser::fact(s)
            .finish()
            .map(|(_, o)| o.into())
            .map_err(biscuit_parser::error::LanguageError::from)?)
    }
}

impl FromStr for Rule {
    type Err = error::Token;

    fn from_str(s: &str) -> Result<Self, Self::Err> {
        Ok(biscuit_parser::parser::rule(s)
            .finish()
            .map(|(_, o)| o.into())
            .map_err(biscuit_parser::error::LanguageError::from)?)
    }
}

impl TryFrom<&str> for Check {
    type Error = error::Token;

    fn try_from(value: &str) -> Result<Self, Self::Error> {
        Ok(biscuit_parser::parser::check(value)
            .finish()
            .map(|(_, o)| o.into())
            .map_err(biscuit_parser::error::LanguageError::from)?)
    }
}

impl FromStr for Check {
    type Err = error::Token;

    fn from_str(s: &str) -> Result<Self, Self::Err> {
        Ok(biscuit_parser::parser::check(s)
            .finish()
            .map(|(_, o)| o.into())
            .map_err(biscuit_parser::error::LanguageError::from)?)
    }
}

impl TryFrom<&str> for Policy {
    type Error = error::Token;

    fn try_from(value: &str) -> Result<Self, Self::Error> {
        Ok(biscuit_parser::parser::policy(value)
            .finish()
            .map(|(_, o)| o.into())
            .map_err(biscuit_parser::error::LanguageError::from)?)
    }
}

impl FromStr for Policy {
    type Err = error::Token;

    fn from_str(s: &str) -> Result<Self, Self::Err> {
        Ok(biscuit_parser::parser::policy(s)
            .finish()
            .map(|(_, o)| o.into())
            .map_err(biscuit_parser::error::LanguageError::from)?)
    }
}

impl BuilderExt for BlockBuilder {
    fn add_resource(&mut self, name: &str) {
        self.facts.push(fact("resource", &[string(name)]));
    }
    fn check_resource(&mut self, name: &str) {
        self.checks.push(Check {
            queries: vec![rule(
                "resource_check",
                &[string("resource_check")],
                &[pred("resource", &[string(name)])],
            )],
            kind: CheckKind::One,
        });
    }
    fn add_operation(&mut self, name: &str) {
        self.facts.push(fact("operation", &[string(name)]));
    }
    fn check_operation(&mut self, name: &str) {
        self.checks.push(Check {
            queries: vec![rule(
                "operation_check",
                &[string("operation_check")],
                &[pred("operation", &[string(name)])],
            )],
            kind: CheckKind::One,
        });
    }
    fn check_resource_prefix(&mut self, prefix: &str) {
        let check = constrained_rule(
            "prefix",
            &[var("resource")],
            &[pred("resource", &[var("resource")])],
            &[Expression {
                ops: vec![
                    Op::Value(var("resource")),
                    Op::Value(string(prefix)),
                    Op::Binary(Binary::Prefix),
                ],
            }],
        );

        self.checks.push(Check {
            queries: vec![check],
            kind: CheckKind::One,
        });
    }

    fn check_resource_suffix(&mut self, suffix: &str) {
        let check = constrained_rule(
            "suffix",
            &[var("resource")],
            &[pred("resource", &[var("resource")])],
            &[Expression {
                ops: vec![
                    Op::Value(var("resource")),
                    Op::Value(string(suffix)),
                    Op::Binary(Binary::Suffix),
                ],
            }],
        );

        self.checks.push(Check {
            queries: vec![check],
            kind: CheckKind::One,
        });
    }

    fn check_expiration_date(&mut self, exp: SystemTime) {
        let check = constrained_rule(
            "expiration",
            &[var("time")],
            &[pred("time", &[var("time")])],
            &[Expression {
                ops: vec![
                    Op::Value(var("time")),
                    Op::Value(date(&exp)),
                    Op::Binary(Binary::LessOrEqual),
                ],
            }],
        );

        self.checks.push(Check {
            queries: vec![check],
            kind: CheckKind::One,
        });
    }
}

impl BuilderExt for BiscuitBuilder {
    fn add_resource(&mut self, name: &str) {
        self.inner.add_resource(name);
    }
    fn check_resource(&mut self, name: &str) {
        self.inner.check_resource(name);
    }
    fn check_resource_prefix(&mut self, prefix: &str) {
        self.inner.check_resource_prefix(prefix);
    }
    fn check_resource_suffix(&mut self, suffix: &str) {
        self.inner.check_resource_suffix(suffix);
    }
    fn add_operation(&mut self, name: &str) {
        self.inner.add_operation(name);
    }
    fn check_operation(&mut self, name: &str) {
        self.inner.check_operation(name);
    }
    fn check_expiration_date(&mut self, date: SystemTime) {
        self.inner.check_expiration_date(date);
    }
}

#[cfg(test)]
mod tests {
    use super::*;

    #[test]
    fn set_rule_parameters() {
        let mut rule = Rule::try_from(
            "fact($var1, {p2}) <- f1($var1, $var3), f2({p2}, $var3, {p4}), $var3.starts_with({p2})",
        )
        .unwrap();
        rule.set("p2", "hello").unwrap();
        rule.set("p4", 0i64).unwrap();
        rule.set("p4", 1i64).unwrap();

        let s = rule.to_string();
        assert_eq!(s, "fact($var1, \"hello\") <- f1($var1, $var3), f2(\"hello\", $var3, 1), $var3.starts_with(\"hello\")");
    }

    #[test]
    fn set_rule_scope_parameters() {
        let pubkey = PublicKey::from_bytes(
            &hex::decode("6e9e6d5a75cf0c0e87ec1256b4dfed0ca3ba452912d213fcc70f8516583db9db")
                .unwrap(),
        )
        .unwrap();
        let mut rule = Rule::try_from(
            "fact($var1, {p2}) <- f1($var1, $var3), f2({p2}, $var3, {p4}), $var3.starts_with({p2}) trusting {pk}",
        )
        .unwrap();
        rule.set("p2", "hello").unwrap();
        rule.set("p4", 0i64).unwrap();
        rule.set("p4", 1i64).unwrap();
        rule.set_scope("pk", pubkey).unwrap();

        let s = rule.to_string();
        assert_eq!(s, "fact($var1, \"hello\") <- f1($var1, $var3), f2(\"hello\", $var3, 1), $var3.starts_with(\"hello\") trusting ed25519/6e9e6d5a75cf0c0e87ec1256b4dfed0ca3ba452912d213fcc70f8516583db9db");
    }

    #[test]
    fn set_code_parameters() {
        let mut builder = BlockBuilder::new();
        let mut params = HashMap::new();
        params.insert("p1".to_string(), "hello".into());
        params.insert("p2".to_string(), 1i64.into());
        params.insert("p3".to_string(), true.into());
        params.insert("p4".to_string(), "this will be ignored".into());
        let pubkey = PublicKey::from_bytes(
            &hex::decode("6e9e6d5a75cf0c0e87ec1256b4dfed0ca3ba452912d213fcc70f8516583db9db")
                .unwrap(),
        )
        .unwrap();
        let mut scope_params = HashMap::new();
        scope_params.insert("pk".to_string(), pubkey);
        builder
            .add_code_with_params(
                r#"fact({p1}, "value");
             rule($head_var) <- f1($head_var), {p2} > 0 trusting {pk};
             check if {p3} trusting {pk};
            "#,
                params,
                scope_params,
            )
            .unwrap();
        assert_eq!(
            format!("{}", &builder),
            r#"fact("hello", "value");
rule($head_var) <- f1($head_var), 1 > 0 trusting ed25519/6e9e6d5a75cf0c0e87ec1256b4dfed0ca3ba452912d213fcc70f8516583db9db;
check if true trusting ed25519/6e9e6d5a75cf0c0e87ec1256b4dfed0ca3ba452912d213fcc70f8516583db9db;
"#
        );
    }

    #[test]
    fn forbid_unbound_parameters() {
        let mut builder = BlockBuilder::new();

        let mut fact = Fact::try_from("fact({p1}, {p4})").unwrap();
        fact.set("p1", "hello").unwrap();
        let res = builder.add_fact(fact);
        assert_eq!(
            res,
            Err(error::Token::Language(
                biscuit_parser::error::LanguageError::Parameters {
                    missing_parameters: vec!["p4".to_string()],
                    unused_parameters: vec![],
                }
            ))
        );
        let mut rule = Rule::try_from(
            "fact($var1, {p2}) <- f1($var1, $var3), f2({p2}, $var3, {p4}), $var3.starts_with({p2})",
        )
        .unwrap();
        rule.set("p2", "hello").unwrap();
        let res = builder.add_rule(rule);
        assert_eq!(
            res,
            Err(error::Token::Language(
                biscuit_parser::error::LanguageError::Parameters {
                    missing_parameters: vec!["p4".to_string()],
                    unused_parameters: vec![],
                }
            ))
        );
        let mut check = Check::try_from("check if {p4}, {p3}").unwrap();
        check.set("p3", true).unwrap();
        let res = builder.add_check(check);
        assert_eq!(
            res,
            Err(error::Token::Language(
                biscuit_parser::error::LanguageError::Parameters {
                    missing_parameters: vec!["p4".to_string()],
                    unused_parameters: vec![],
                }
            ))
        );
    }

    #[test]
    fn forbid_unbound_parameters_in_set_code() {
        let mut builder = BlockBuilder::new();
        let mut params = HashMap::new();
        params.insert("p1".to_string(), "hello".into());
        params.insert("p2".to_string(), 1i64.into());
        params.insert("p4".to_string(), "this will be ignored".into());
        let res = builder.add_code_with_params(
            r#"fact({p1}, "value");
             rule($head_var) <- f1($head_var), {p2} > 0;
             check if {p3};
            "#,
            params,
            HashMap::new(),
        );

        assert_eq!(
            res,
            Err(error::Token::Language(
                biscuit_parser::error::LanguageError::Parameters {
                    missing_parameters: vec!["p3".to_string()],
                    unused_parameters: vec![],
                }
            ))
        )
    }
}<|MERGE_RESOLUTION|>--- conflicted
+++ resolved
@@ -1,7 +1,7 @@
 //! helper functions and structure to create tokens and blocks
 use super::{default_symbol_table, Biscuit, Block};
 use crate::crypto::{KeyPair, PublicKey};
-use crate::datalog::{self, SymbolTable, get_schema_version};
+use crate::datalog::{self, get_schema_version, SymbolTable};
 use crate::error;
 use crate::token::builder_ext::BuilderExt;
 use biscuit_parser::parser::parse_block_source;
@@ -210,23 +210,13 @@
         let public_keys = symbols.public_keys.split_at(public_keys_start);
         let schema_version = get_schema_version(&facts, &rules, &checks, &scopes);
 
-        let has_check_all = self.checks.iter().any(|c: &Check| c.kind == CheckKind::All);
-
         Block {
             symbols: new_syms,
             facts,
             rules,
             checks,
             context: self.context,
-<<<<<<< HEAD
-            version: if needs_scopes || has_check_all {
-                super::MAX_SCHEMA_VERSION
-            } else {
-                super::MIN_SCHEMA_VERSION
-            },
-=======
             version: schema_version.version(),
->>>>>>> b02f0958
             external_key: None,
             public_keys,
             scopes,
