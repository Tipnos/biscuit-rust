//! Authorizer structure and associated functions
use super::builder::{
    constrained_rule, date, fact, pred, rule, string, var, Binary, BlockBuilder, Check, Expression,
    Fact, Op, Policy, PolicyKind, Rule, Scope, Term,
};
use super::builder_ext::{AuthorizerExt, BuilderExt};
use super::{Biscuit, Block};
use crate::builder::{CheckKind, Convert};
use crate::crypto::PublicKey;
use crate::datalog::{self, Origin, RunLimits, SymbolTable, TrustedOrigins};
use crate::error;
use crate::time::Instant;
use crate::token;
use biscuit_parser::parser::parse_source;
use prost::Message;
use std::collections::{BTreeMap, HashSet};
use std::time::Duration;
use std::{
    collections::HashMap,
    convert::{TryFrom, TryInto},
    default::Default,
    fmt::Write,
    time::SystemTime,
};

mod snapshot;
pub use snapshot::*;

/// used to check authorization policies on a token
///
/// can be created from [Biscuit::authorizer] or [Authorizer::new]
#[derive(Clone)]
pub struct Authorizer {
    authorizer_block_builder: BlockBuilder,
    world: datalog::World,
    pub(crate) symbols: datalog::SymbolTable,
    token_origins: TrustedOrigins,
    policies: Vec<Policy>,
    blocks: Option<Vec<Block>>,
    public_key_to_block_id: HashMap<usize, Vec<usize>>,
    limits: AuthorizerLimits,
    execution_time: Duration,
}

impl Authorizer {
    pub(crate) fn from_token(token: &Biscuit) -> Result<Self, error::Token> {
        let mut v = Authorizer::new();
        v.add_token(token)?;

        Ok(v)
    }

    /// creates a new empty authorizer
    ///
    /// this can be used to check policies when:
    /// * there is no token (unauthenticated case)
    /// * there is a lot of data to load in the authorizer on each check
    ///
    /// In the latter case, we can create an empty authorizer, load it
    /// with the facts, rules and checks, and each time a token must be checked,
    /// clone the authorizer and load the token with [`Authorizer::add_token`]
    pub fn new() -> Self {
        let world = datalog::World::new();
        let symbols = super::default_symbol_table();
        let authorizer_block_builder = BlockBuilder::new();

        Authorizer {
            authorizer_block_builder,
            world,
            symbols,
            token_origins: TrustedOrigins::default(),
            policies: vec![],
            blocks: None,
            public_key_to_block_id: HashMap::new(),
            limits: AuthorizerLimits::default(),
            execution_time: Duration::default(),
        }
    }

    /// creates an `Authorizer` from a serialized [crate::format::schema::AuthorizerPolicies]
    pub fn from(data: &[u8]) -> Result<Self, error::Token> {
        AuthorizerPolicies::deserialize(data)?.try_into()
    }

    /// add a token to an empty authorizer
    pub fn add_token(&mut self, token: &Biscuit) -> Result<(), error::Token> {
        if self.blocks.is_some() {
            return Err(error::Logic::AuthorizerNotEmpty.into());
        }

        for (key_id, block_ids) in &token.public_key_to_block_id {
            let key = token
                .symbols
                .public_keys
                .get_key(*key_id as u64)
                .ok_or(error::Format::UnknownExternalKey)?;
            let new_key_id = self.symbols.public_keys.insert(key);

            self.public_key_to_block_id
                .insert(new_key_id as usize, block_ids.clone());
        }

        let mut blocks = Vec::new();

        for i in 0..token.block_count() {
            let mut block = token.block(i)?;

            self.add_block(&mut block, i, &token.symbols)?;

            blocks.push(block);
        }

        self.blocks = Some(blocks);
        self.token_origins = TrustedOrigins::from_scopes(
            &[token::Scope::Previous],
            &TrustedOrigins::default(),
            token.block_count(),
            &self.public_key_to_block_id,
        );

        Ok(())
    }

    fn add_block(
        &mut self,
        block: &mut Block,
        i: usize,
        token_symbols: &SymbolTable,
    ) -> Result<(), error::Token> {
        // if it is a 3rd party block, it should not affect the main symbol table
        let block_symbols = if i == 0 || block.external_key.is_none() {
            token_symbols.clone()
        } else {
            let mut symbols = block.symbols.clone();
            symbols.public_keys = token_symbols.public_keys.clone();
            symbols
        };

        let mut block_origin = Origin::default();
        block_origin.insert(i);

        let block_trusted_origins = TrustedOrigins::from_scopes(
            &block.scopes,
            &TrustedOrigins::default(),
            i,
            &self.public_key_to_block_id,
        );

        for fact in block.facts.iter() {
            let fact = Fact::convert_from(fact, &block_symbols)?.convert(&mut self.symbols);
            self.world.facts.insert(&block_origin, fact);
        }

        for rule in block.rules.iter() {
            if let Err(_message) = rule.validate_variables(&block_symbols) {
                return Err(
                    error::Logic::InvalidBlockRule(0, block_symbols.print_rule(rule)).into(),
                );
            }
            let rule = rule.translate(&block_symbols, &mut self.symbols)?;

            let rule_trusted_origins = TrustedOrigins::from_scopes(
                &rule.scopes,
                &block_trusted_origins,
                i,
                &self.public_key_to_block_id,
            );

            self.world.rules.insert(i, &rule_trusted_origins, rule);
        }

        for check in block.checks.iter_mut() {
            let c = Check::convert_from(check, &block_symbols)?;
            *check = c.convert(&mut self.symbols);
        }

        Ok(())
    }

    /// serializes a authorizer's content
    ///
    /// you can use this to save a set of policies and load them quickly before
    /// verification. This will not store data obtained or generated from a token.
    pub fn save(&self) -> Result<AuthorizerPolicies, error::Token> {
        let facts = self
            .authorizer_block_builder
            .facts
            .iter()
            .cloned()
            .collect();

        let rules = self
            .authorizer_block_builder
            .rules
            .iter()
            .cloned()
            .collect();

        let checks = self
            .authorizer_block_builder
            .checks
            .iter()
            .cloned()
            .collect();

        Ok(AuthorizerPolicies {
            version: crate::token::MAX_SCHEMA_VERSION,
            facts,
            rules,
            checks,
            policies: self.policies.clone(),
        })
    }

    /// Add the rules, facts, checks, and policies of another `Authorizer`.
    /// If a token has already been added to `other`, it is not merged into `self`.
    pub fn merge(&mut self, mut other: Authorizer) {
        self.merge_block(other.authorizer_block_builder);
        self.policies.append(&mut other.policies);
    }

    /// Add the rules, facts, and checks of another `BlockBuilder`.
    pub fn merge_block(&mut self, other: BlockBuilder) {
        self.authorizer_block_builder.merge(other)
    }

    pub fn add_fact<F: TryInto<Fact>>(&mut self, fact: F) -> Result<(), error::Token>
    where
        error::Token: From<<F as TryInto<Fact>>::Error>,
    {
        self.authorizer_block_builder.add_fact(fact)
    }

    pub fn add_rule<Ru: TryInto<Rule>>(&mut self, rule: Ru) -> Result<(), error::Token>
    where
        error::Token: From<<Ru as TryInto<Rule>>::Error>,
    {
        self.authorizer_block_builder.add_rule(rule)
    }

    pub fn add_check<C: TryInto<Check>>(&mut self, check: C) -> Result<(), error::Token>
    where
        error::Token: From<<C as TryInto<Check>>::Error>,
    {
        self.authorizer_block_builder.add_check(check)
    }

    /// adds some datalog code to the authorizer
    ///
    /// ```rust
    /// extern crate biscuit_auth as biscuit;
    ///
    /// use biscuit::Authorizer;
    ///
    /// let mut authorizer = Authorizer::new();
    ///
    /// authorizer.add_code(r#"
    ///   resource("/file1.txt");
    ///
    ///   check if user(1234);
    ///
    ///   // default allow
    ///   allow if true;
    /// "#).expect("should parse correctly");
    /// ```
    pub fn add_code<T: AsRef<str>>(&mut self, source: T) -> Result<(), error::Token> {
        self.add_code_with_params(source, HashMap::new(), HashMap::new())
    }

    pub fn add_code_with_params<T: AsRef<str>>(
        &mut self,
        source: T,
        params: HashMap<String, Term>,
        scope_params: HashMap<String, PublicKey>,
    ) -> Result<(), error::Token> {
        let source = source.as_ref();

        let source_result = parse_source(source).map_err(|e| {
            let e2: biscuit_parser::error::LanguageError = e.into();
            e2
        })?;

        for (_, fact) in source_result.facts.into_iter() {
            let mut fact: Fact = fact.into();
            for (name, value) in &params {
                let res = match fact.set(name, value) {
                    Ok(_) => Ok(()),
                    Err(error::Token::Language(
                        biscuit_parser::error::LanguageError::Parameters {
                            missing_parameters, ..
                        },
                    )) if missing_parameters.is_empty() => Ok(()),
                    Err(e) => Err(e),
                };
                res?;
            }
            fact.validate()?;
            self.authorizer_block_builder.facts.push(fact);
        }

        for (_, rule) in source_result.rules.into_iter() {
            let mut rule: Rule = rule.into();
            for (name, value) in &params {
                let res = match rule.set(name, value) {
                    Ok(_) => Ok(()),
                    Err(error::Token::Language(
                        biscuit_parser::error::LanguageError::Parameters {
                            missing_parameters, ..
                        },
                    )) if missing_parameters.is_empty() => Ok(()),
                    Err(e) => Err(e),
                };
                res?;
            }
            for (name, value) in &scope_params {
                let res = match rule.set_scope(name, *value) {
                    Ok(_) => Ok(()),
                    Err(error::Token::Language(
                        biscuit_parser::error::LanguageError::Parameters {
                            missing_parameters, ..
                        },
                    )) if missing_parameters.is_empty() => Ok(()),
                    Err(e) => Err(e),
                };
                res?;
            }
            rule.validate_parameters()?;
            self.authorizer_block_builder.rules.push(rule);
        }

        for (_, check) in source_result.checks.into_iter() {
            let mut check: Check = check.into();
            for (name, value) in &params {
                let res = match check.set(name, value) {
                    Ok(_) => Ok(()),
                    Err(error::Token::Language(
                        biscuit_parser::error::LanguageError::Parameters {
                            missing_parameters, ..
                        },
                    )) if missing_parameters.is_empty() => Ok(()),
                    Err(e) => Err(e),
                };
                res?;
            }
            for (name, value) in &scope_params {
                let res = match check.set_scope(name, *value) {
                    Ok(_) => Ok(()),
                    Err(error::Token::Language(
                        biscuit_parser::error::LanguageError::Parameters {
                            missing_parameters, ..
                        },
                    )) if missing_parameters.is_empty() => Ok(()),
                    Err(e) => Err(e),
                };
                res?;
            }
            check.validate_parameters()?;
            self.authorizer_block_builder.checks.push(check);
        }
        for (_, policy) in source_result.policies.into_iter() {
            let mut policy: Policy = policy.into();
            for (name, value) in &params {
                let res = match policy.set(name, value) {
                    Ok(_) => Ok(()),
                    Err(error::Token::Language(
                        biscuit_parser::error::LanguageError::Parameters {
                            missing_parameters, ..
                        },
                    )) if missing_parameters.is_empty() => Ok(()),
                    Err(e) => Err(e),
                };
                res?;
            }
            for (name, value) in &scope_params {
                let res = match policy.set_scope(name, *value) {
                    Ok(_) => Ok(()),
                    Err(error::Token::Language(
                        biscuit_parser::error::LanguageError::Parameters {
                            missing_parameters, ..
                        },
                    )) if missing_parameters.is_empty() => Ok(()),
                    Err(e) => Err(e),
                };
                res?;
            }
            policy.validate_parameters()?;
            self.policies.push(policy);
        }

        Ok(())
    }

    pub fn add_scope(&mut self, scope: Scope) {
        self.authorizer_block_builder.add_scope(scope);
    }

    /// Returns the runtime limits of the authorizer
    ///
    /// Those limits cover all the executions under the `authorize`, `query` and `query_all` methods
    pub fn limits(&self) -> &AuthorizerLimits {
        &self.limits
    }

    /// Sets the runtime limits of the authorizer
    ///
    /// Those limits cover all the executions under the `authorize`, `query` and `query_all` methods
    pub fn set_limits(&mut self, limits: AuthorizerLimits) {
        self.limits = limits;
    }

    /// run a query over the authorizer's Datalog engine to gather data
    ///
    /// ```rust
    /// # use biscuit_auth::KeyPair;
    /// # use biscuit_auth::Biscuit;
    /// let keypair = KeyPair::new();
    /// let mut builder = Biscuit::builder();
    /// builder.add_fact("user(\"John Doe\", 42)");
    ///
    /// let biscuit = builder.build(&keypair).unwrap();
    ///
    /// let mut authorizer = biscuit.authorizer().unwrap();
    /// let res: Vec<(String, i64)> = authorizer.query("data($name, $id) <- user($name, $id)").unwrap();
    /// # assert_eq!(res.len(), 1);
    /// # assert_eq!(res[0].0, "John Doe");
    /// # assert_eq!(res[0].1, 42);
    /// ```
    // TODO rename as `query_token`
    pub fn query<R: TryInto<Rule>, T: TryFrom<Fact, Error = E>, E: Into<error::Token>>(
        &mut self,
        rule: R,
    ) -> Result<Vec<T>, error::Token>
    where
        error::Token: From<<R as TryInto<Rule>>::Error>,
    {
        let mut limits = self.limits.clone();
        limits.max_iterations -= self.world.iterations as u32;
        if self.execution_time >= limits.max_time {
            return Err(error::Token::RunLimit(error::RunLimit::Timeout));
        }
        limits.max_time -= self.execution_time;

        self.query_with_limits(rule, limits)
    }

    /// run a query over the authorizer's Datalog engine to gather data
    ///
    /// this only sees facts from the authorizer and the authority block
    ///
    /// this method overrides the authorizer's runtime limits, just for this calls
    pub fn query_with_limits<R: TryInto<Rule>, T: TryFrom<Fact, Error = E>, E: Into<error::Token>>(
        &mut self,
        rule: R,
        limits: AuthorizerLimits,
    ) -> Result<Vec<T>, error::Token>
    where
        error::Token: From<<R as TryInto<Rule>>::Error>,
    {
        let rule = rule.try_into()?.convert(&mut self.symbols);

        let start = Instant::now();
        let result = self.query_inner(rule, limits);
        self.execution_time += start.elapsed();

        result
    }

    fn query_inner<T: TryFrom<Fact, Error = E>, E: Into<error::Token>>(
        &mut self,
        rule: datalog::Rule,
        limits: AuthorizerLimits,
    ) -> Result<Vec<T>, error::Token> {
        let rule_trusted_origins = TrustedOrigins::from_scopes(
            &rule.scopes,
            &TrustedOrigins::default(), // for queries, we don't want to default on the authorizer trust
            // queries are there to explore the final state of the world,
            // whereas authorizer contents are there to authorize or not
            // a token
            usize::MAX,
            &self.public_key_to_block_id,
        );

        self.world
            .run_with_limits(&self.symbols, limits)
            .map_err(error::Token::RunLimit)?;
        let res = self
            .world
            .query_rule(rule, usize::MAX, &rule_trusted_origins, &self.symbols);

        res.inner
            .into_iter()
            .flat_map(|(_, set)| set.into_iter())
            .map(|f| Fact::convert_from(&f, &self.symbols))
            .map(|fact| {
                fact.map_err(error::Token::Format)
                    .and_then(|f| f.try_into().map_err(Into::into))
            })
            .collect()
    }

    /// run a query over the authorizer's Datalog engine to gather data
    ///
    /// this has access to the facts generated when evaluating all the blocks
    ///
    /// ```rust
    /// # use biscuit_auth::KeyPair;
    /// # use biscuit_auth::Biscuit;
    /// let keypair = KeyPair::new();
    /// let mut builder = Biscuit::builder();
    /// builder.add_fact("user(\"John Doe\", 42)");
    ///
    /// let biscuit = builder.build(&keypair).unwrap();
    ///
    /// let mut authorizer = biscuit.authorizer().unwrap();
    /// let res: Vec<(String, i64)> = authorizer.query("data($name, $id) <- user($name, $id)").unwrap();
    /// # assert_eq!(res.len(), 1);
    /// # assert_eq!(res[0].0, "John Doe");
    /// # assert_eq!(res[0].1, 42);
    /// ```
    pub fn query_all<R: TryInto<Rule>, T: TryFrom<Fact, Error = E>, E: Into<error::Token>>(
        &mut self,
        rule: R,
    ) -> Result<Vec<T>, error::Token>
    where
        error::Token: From<<R as TryInto<Rule>>::Error>,
    {
        let mut limits = self.limits.clone();
        limits.max_iterations -= self.world.iterations as u32;
        if self.execution_time >= limits.max_time {
            return Err(error::Token::RunLimit(error::RunLimit::Timeout));
        }
        limits.max_time -= self.execution_time;

        self.query_all_with_limits(rule, limits)
    }

    /// run a query over the authorizer's Datalog engine to gather data
    ///
    /// this has access to the facts generated when evaluating all the blocks
    ///
    /// this method overrides the authorizer's runtime limits, just for this calls
    pub fn query_all_with_limits<
        R: TryInto<Rule>,
        T: TryFrom<Fact, Error = E>,
        E: Into<error::Token>,
    >(
        &mut self,
        rule: R,
        limits: AuthorizerLimits,
    ) -> Result<Vec<T>, error::Token>
    where
        error::Token: From<<R as TryInto<Rule>>::Error>,
    {
        let rule = rule.try_into()?.convert(&mut self.symbols);

        let start = Instant::now();
        let result = self.query_all_inner(rule, limits);
        self.execution_time += start.elapsed();

        result
    }

    fn query_all_inner<T: TryFrom<Fact, Error = E>, E: Into<error::Token>>(
        &mut self,
        rule: datalog::Rule,
        limits: AuthorizerLimits,
    ) -> Result<Vec<T>, error::Token> {
        self.world
            .run_with_limits(&self.symbols, limits)
            .map_err(error::Token::RunLimit)?;

        let rule_trusted_origins = if rule.scopes.is_empty() {
            self.token_origins.clone()
        } else {
            TrustedOrigins::from_scopes(
                &rule.scopes,
                &TrustedOrigins::default(), // for queries, we don't want to default on the authorizer trust
                // queries are there to explore the final state of the world,
                // whereas authorizer contents are there to authorize or not
                // a token
                usize::MAX,
                &self.public_key_to_block_id,
            )
        };

        let res = self
            .world
            .query_rule(rule, 0, &rule_trusted_origins, &self.symbols);

        let r: HashSet<_> = res.into_iter().map(|(_, fact)| fact).collect();

        r.into_iter()
            .map(|f| Fact::convert_from(&f, &self.symbols))
            .map(|fact| {
                fact.map_err(error::Token::Format)
                    .and_then(|f| f.try_into().map_err(Into::into))
            })
            .collect::<Result<Vec<T>, _>>()
    }

    /// adds a fact with the current time
    pub fn set_time(&mut self) {
        let fact = fact("time", &[date(&SystemTime::now())]);
        self.authorizer_block_builder.add_fact(fact).unwrap();
    }

    /// add a policy to the authorizer
    pub fn add_policy<P: TryInto<Policy>>(&mut self, policy: P) -> Result<(), error::Token>
    where
        error::Token: From<<P as TryInto<Policy>>::Error>,
    {
        let policy = policy.try_into()?;
        policy.validate_parameters()?;
        self.policies.push(policy);
        Ok(())
    }

    /// todo remove, it's covered in BuilderExt
    /// adds a `allow if true` policy
    pub fn allow(&mut self) -> Result<(), error::Token> {
        self.add_policy("allow if true")
    }

    /// adds a `deny if true` policy
    pub fn deny(&mut self) -> Result<(), error::Token> {
        self.add_policy("deny if true")
    }

    /// verifies the checks and policies
    ///
    /// on error, this can return a list of all the failed checks or deny policy
    /// on success, it returns the index of the policy that matched
    pub fn authorize(&mut self) -> Result<usize, error::Token> {
        let mut limits = self.limits.clone();
        limits.max_iterations -= self.world.iterations as u32;
        if self.execution_time >= limits.max_time {
            return Err(error::Token::RunLimit(error::RunLimit::Timeout));
        }
        limits.max_time -= self.execution_time;

        self.authorize_with_limits(limits)
    }

    /// TODO: consume the input to prevent further direct use
    /// verifies the checks and policies
    ///
    /// on error, this can return a list of all the failed checks or deny policy
    ///
    /// this method overrides the authorizer's runtime limits, just for this calls
    pub fn authorize_with_limits(
        &mut self,
        limits: AuthorizerLimits,
    ) -> Result<usize, error::Token> {
        let start = Instant::now();
        let result = self.authorize_inner(limits);
        self.execution_time += start.elapsed();

        result
    }

    fn authorize_inner(&mut self, mut limits: AuthorizerLimits) -> Result<usize, error::Token> {
        let start = Instant::now();
        let time_limit = start + limits.max_time;
        let mut current_iterations = self.world.iterations;

        let mut errors = vec![];
        let mut policy_result: Option<Result<usize, usize>> = None;

        let mut authorizer_origin = Origin::default();
        authorizer_origin.insert(usize::MAX);

        let authorizer_scopes: Vec<token::Scope> = self
            .authorizer_block_builder
            .scopes
            .clone()
            .iter()
            .map(|s| s.convert(&mut self.symbols))
            .collect();

        let authorizer_trusted_origins = TrustedOrigins::from_scopes(
            &authorizer_scopes,
            &TrustedOrigins::default(),
            usize::MAX,
            &self.public_key_to_block_id,
        );

        for fact in &self.authorizer_block_builder.facts {
            self.world
                .facts
                .insert(&authorizer_origin, fact.convert(&mut self.symbols));
        }

        for rule in &self.authorizer_block_builder.rules {
            let rule = rule.convert(&mut self.symbols);

            let rule_trusted_origins = TrustedOrigins::from_scopes(
                &rule.scopes,
                &authorizer_trusted_origins,
                usize::MAX,
                &self.public_key_to_block_id,
            );

            self.world
                .rules
                .insert(usize::MAX, &rule_trusted_origins, rule);
        }

        limits.max_time = time_limit - Instant::now();
        self.world
            .run_with_limits(&self.symbols, limits.clone())
            .map_err(error::Token::RunLimit)?;

        let authorizer_scopes: Vec<token::Scope> = self
            .authorizer_block_builder
            .scopes
            .clone()
            .iter()
            .map(|s| s.convert(&mut self.symbols))
            .collect();

        let authorizer_trusted_origins = TrustedOrigins::from_scopes(
            &authorizer_scopes,
            &TrustedOrigins::default(),
            usize::MAX,
            &self.public_key_to_block_id,
        );

        for (i, check) in self.authorizer_block_builder.checks.iter().enumerate() {
            let c = check.convert(&mut self.symbols);
            let mut successful = false;

            for query in check.queries.iter() {
                let query = query.convert(&mut self.symbols);
                let rule_trusted_origins = TrustedOrigins::from_scopes(
                    &query.scopes,
                    &authorizer_trusted_origins,
                    usize::MAX,
                    &self.public_key_to_block_id,
                );
                let res = match check.kind {
                    CheckKind::One => self.world.query_match(
                        query,
                        usize::MAX,
                        &rule_trusted_origins,
                        &self.symbols,
                    ),
                    CheckKind::All => {
                        self.world
                            .query_match_all(query, &rule_trusted_origins, &self.symbols)
                    }
                };

                let now = Instant::now();
                if now >= time_limit {
                    return Err(error::Token::RunLimit(error::RunLimit::Timeout));
                }

                if res {
                    successful = true;
                    break;
                }
            }

            if !successful {
                errors.push(error::FailedCheck::Authorizer(
                    error::FailedAuthorizerCheck {
                        check_id: i as u32,
                        rule: self.symbols.print_check(&c),
                    },
                ));
            }
        }

        if let Some(blocks) = self.blocks.as_ref() {
            for (j, check) in blocks[0].checks.iter().enumerate() {
                let mut successful = false;

                let authority_trusted_origins = TrustedOrigins::from_scopes(
                    &blocks[0].scopes,
                    &TrustedOrigins::default(),
                    0,
                    &self.public_key_to_block_id,
                );

                for query in check.queries.iter() {
                    let rule_trusted_origins = TrustedOrigins::from_scopes(
                        &query.scopes,
                        &authority_trusted_origins,
                        0,
                        &self.public_key_to_block_id,
                    );
                    let res = match check.kind {
                        CheckKind::One => self.world.query_match(
                            query.clone(),
                            0,
                            &rule_trusted_origins,
                            &self.symbols,
                        ),
                        CheckKind::All => self.world.query_match_all(
                            query.clone(),
                            &rule_trusted_origins,
                            &self.symbols,
                        ),
                    };

                    let now = Instant::now();
                    if now >= time_limit {
                        return Err(error::Token::RunLimit(error::RunLimit::Timeout));
                    }

                    if res {
                        successful = true;
                        break;
                    }
                }

                if !successful {
                    errors.push(error::FailedCheck::Block(error::FailedBlockCheck {
                        block_id: 0u32,
                        check_id: j as u32,
                        rule: self.symbols.print_check(&check),
                    }));
                }
            }
        }

        'policies_test: for (i, policy) in self.policies.iter().enumerate() {
            for query in policy.queries.iter() {
                let query = query.convert(&mut self.symbols);
                let rule_trusted_origins = TrustedOrigins::from_scopes(
                    &query.scopes,
                    &authorizer_trusted_origins,
                    usize::MAX,
                    &self.public_key_to_block_id,
                );

                let res =
                    self.world
                        .query_match(query, usize::MAX, &rule_trusted_origins, &self.symbols);

                let now = Instant::now();
                if now >= time_limit {
                    return Err(error::Token::RunLimit(error::RunLimit::Timeout));
                }

                if res {
                    match policy.kind {
                        PolicyKind::Allow => policy_result = Some(Ok(i)),
                        PolicyKind::Deny => policy_result = Some(Err(i)),
                    };
                    break 'policies_test;
                }
            }
        }

        if let Some(blocks) = self.blocks.as_ref() {
            for (i, block) in (&blocks[1..]).iter().enumerate() {
                let block_trusted_origins = TrustedOrigins::from_scopes(
                    &block.scopes,
                    &TrustedOrigins::default(),
                    i + 1,
                    &self.public_key_to_block_id,
                );

                limits.max_time = time_limit - Instant::now();
                limits.max_iterations -= self.world.iterations - current_iterations;
                current_iterations = self.world.iterations;

                self.world
                    .run_with_limits(&self.symbols, limits.clone())
                    .map_err(error::Token::RunLimit)?;

                for (j, check) in block.checks.iter().enumerate() {
                    let mut successful = false;

                    for query in check.queries.iter() {
                        let rule_trusted_origins = TrustedOrigins::from_scopes(
                            &query.scopes,
                            &block_trusted_origins,
                            i + 1,
                            &self.public_key_to_block_id,
                        );

                        let res = match check.kind {
                            CheckKind::One => self.world.query_match(
                                query.clone(),
                                i + 1,
                                &rule_trusted_origins,
                                &self.symbols,
                            ),
                            CheckKind::All => self.world.query_match_all(
                                query.clone(),
                                &rule_trusted_origins,
                                &self.symbols,
                            ),
                        };

                        let now = Instant::now();
                        if now >= time_limit {
                            return Err(error::Token::RunLimit(error::RunLimit::Timeout));
                        }

                        if res {
                            successful = true;
                            break;
                        }
                    }

                    if !successful {
                        errors.push(error::FailedCheck::Block(error::FailedBlockCheck {
                            block_id: (i + 1) as u32,
                            check_id: j as u32,
                            rule: self.symbols.print_check(&check),
                        }));
                    }
                }
            }
        }

        match (policy_result, errors.is_empty()) {
            (Some(Ok(i)), true) => Ok(i),
            (None, _) => Err(error::Token::FailedLogic(error::Logic::NoMatchingPolicy {
                checks: errors,
            })),
            (Some(Ok(i)), _) => Err(error::Token::FailedLogic(error::Logic::Unauthorized {
                policy: error::MatchedPolicy::Allow(i),
                checks: errors,
            })),
            (Some(Err(i)), _) => Err(error::Token::FailedLogic(error::Logic::Unauthorized {
                policy: error::MatchedPolicy::Deny(i),
                checks: errors,
            })),
        }
    }

    /// prints the content of the authorizer
    pub fn print_world(&self) -> String {
        self.to_string()
    }

    /// returns all of the data loaded in the authorizer
    pub fn dump(&self) -> (Vec<Fact>, Vec<Rule>, Vec<Check>, Vec<Policy>) {
        let mut checks = self.authorizer_block_builder.checks.clone();
        if let Some(blocks) = &self.blocks {
            for block in blocks {
                checks.extend(
                    block
                        .checks
                        .iter()
                        .map(|c| Check::convert_from(c, &self.symbols).unwrap()),
                );
            }
        }

        let mut facts = self
            .world
            .facts
            .iter_all()
            .map(|f| Fact::convert_from(f.1, &self.symbols))
            .collect::<Result<Vec<_>, error::Format>>()
            .unwrap();
        facts.extend(self.authorizer_block_builder.facts.clone());

        let mut rules = self
            .world
            .rules
            .iter_all()
            .map(|r| Rule::convert_from(r.1, &self.symbols))
            .collect::<Result<Vec<_>, error::Format>>()
            .unwrap();
        rules.extend(self.authorizer_block_builder.rules.clone());

        (facts, rules, checks, self.policies.clone())
    }

    pub fn dump_code(&self) -> String {
        let (facts, rules, checks, policies) = self.dump();
        let mut f = String::new();
        for fact in &facts {
            let _ = writeln!(f, "{fact};");
        }
        if !facts.is_empty() {
            let _ = writeln!(f, "");
        }

        for rule in &rules {
            let _ = writeln!(f, "{rule};");
        }
        if !rules.is_empty() {
            let _ = writeln!(f, "");
        }

        for check in &checks {
            let _ = writeln!(f, "{check};");
        }
        if !checks.is_empty() {
            let _ = writeln!(f, "");
        }

        for policy in &policies {
            let _ = writeln!(f, "{policy};");
        }
        f
    }
}

impl std::fmt::Display for Authorizer {
    fn fmt(&self, f: &mut std::fmt::Formatter<'_>) -> std::fmt::Result {
        if !self.world.facts.is_empty() {
            write!(f, "// Facts:\n")?;
        }

        let mut all_facts = BTreeMap::new();
        for (origin, factset) in &self.world.facts.inner {
            let mut facts = Vec::new();
            for fact in factset {
                facts.push(self.symbols.print_fact(&fact));
            }
            facts.sort();

            all_facts.insert(origin, facts);
        }

        for (origin, factset) in &all_facts {
            write!(f, "// origin: {origin}\n")?;

            for fact in factset {
                write!(f, "{};\n", fact)?;
            }
        }

        if !self.world.facts.is_empty() {
            write!(f, "\n")?;
        }

        if !self.world.rules.inner.is_empty() {
            write!(f, "// Rules:\n")?;
        }

        let mut rules_map: BTreeMap<usize, Vec<String>> = BTreeMap::new();
        for ruleset in self.world.rules.inner.values() {
            for (origin, rule) in ruleset {
                rules_map
                    .entry(*origin)
                    .or_default()
                    .push(self.symbols.print_rule(&rule));
            }
        }
        for (origin, rule_list) in &rules_map {
            if *origin == usize::MAX {
                write!(f, "// origin: authorizer\n")?;
            } else {
                write!(f, "// origin: {origin}\n")?;
            }

            for rule in rule_list {
                write!(f, "{};\n", rule)?;
            }
        }

        if !self.world.rules.inner.is_empty() {
            write!(f, "\n")?;
        }

        if !self.authorizer_block_builder.checks.is_empty()
            || self
                .blocks
                .iter()
                .flat_map(|blocks| blocks.iter())
                .any(|block| !block.checks.is_empty())
        {
            write!(f, "// Checks:\n")?;
        }

        if !self.authorizer_block_builder.checks.is_empty() {
            write!(f, "// origin: authorizer\n")?;

            for check in &self.authorizer_block_builder.checks {
                write!(f, "{check};\n")?;
            }
        }

        if let Some(blocks) = &self.blocks {
            for (i, block) in blocks.iter().enumerate() {
                if !block.checks.is_empty() {
                    write!(f, "// origin: {i}\n")?;

                    for check in &block.checks {
                        write!(f, "{};\n", self.symbols.print_check(check))?;
                    }
                }
            }
        }

        if !self.authorizer_block_builder.checks.is_empty() {
            write!(f, "\n")?;
        }

        if !self.policies.is_empty() {
            write!(f, "// Policies:\n")?;
        }
        for policy in self.policies.iter() {
            write!(f, "{policy};\n")?;
        }

        Ok(())
    }
}

impl TryFrom<AuthorizerPolicies> for Authorizer {
    type Error = error::Token;

    fn try_from(authorizer_policies: AuthorizerPolicies) -> Result<Self, Self::Error> {
        let AuthorizerPolicies {
            version: _,
            facts,
            rules,
            checks,
            policies,
        } = authorizer_policies;

        let mut authorizer = Self::new();

        for fact in facts.into_iter() {
            authorizer.authorizer_block_builder.add_fact(fact)?;
        }

        for rule in rules.into_iter() {
            authorizer.authorizer_block_builder.add_rule(rule)?;
        }

        for check in checks.into_iter() {
            authorizer.authorizer_block_builder.add_check(check)?;
        }

        for policy in policies {
            authorizer.policies.push(policy);
        }

        Ok(authorizer)
    }
}

#[derive(Debug, Clone)]
pub struct AuthorizerPolicies {
    pub version: u32,
    /// list of facts provided by this block
    pub facts: Vec<Fact>,
    /// list of rules provided by blocks
    pub rules: Vec<Rule>,
    /// checks that the token and ambient data must validate
    pub checks: Vec<Check>,
    pub policies: Vec<Policy>,
}

<<<<<<< HEAD
impl AuthorizerPolicies {
    pub fn serialize(&self) -> Result<Vec<u8>, error::Token> {
        let proto = crate::format::convert::authorizer_to_proto_authorizer(self);

        let mut v = Vec::new();

        proto
            .encode(&mut v)
            .map(|_| v)
            .map_err(|e| error::Format::SerializationError(format!("serialization error: {:?}", e)))
            .map_err(error::Token::Format)
    }

    pub fn deserialize(data: &[u8]) -> Result<Self, error::Token> {
        let data = crate::format::schema::AuthorizerPolicies::decode(data).map_err(|e| {
            error::Format::DeserializationError(format!("deserialization error: {:?}", e))
        })?;

        Ok(crate::format::convert::proto_authorizer_to_authorizer(
            &data,
        )?)
    }
}

/// runtime limits for the Datalog engine
#[derive(Debug, Clone)]
pub struct AuthorizerLimits {
    /// maximum number of Datalog facts (memory usage)
    pub max_facts: u32,
    /// maximum number of iterations of the rules applications (prevents degenerate rules)
    pub max_iterations: u32,
    /// maximum execution time
    pub max_time: Duration,
}

impl Default for AuthorizerLimits {
    fn default() -> Self {
        AuthorizerLimits {
            max_facts: 1000,
            max_iterations: 100,
            max_time: Duration::from_millis(1),
        }
    }
}

impl std::convert::From<AuthorizerLimits> for crate::datalog::RunLimits {
    fn from(limits: AuthorizerLimits) -> Self {
        crate::datalog::RunLimits {
            max_facts: limits.max_facts,
            max_iterations: limits.max_iterations,
            max_time: limits.max_time,
        }
    }
}
=======
pub type AuthorizerLimits = RunLimits;
>>>>>>> 676e32fd

impl BuilderExt for Authorizer {
    fn add_resource(&mut self, name: &str) {
        let f = fact("resource", &[string(name)]);
        self.add_fact(f).unwrap();
    }
    fn check_resource(&mut self, name: &str) {
        self.add_check(Check {
            queries: vec![rule(
                "resource_check",
                &[string("resource_check")],
                &[pred("resource", &[string(name)])],
            )],
            kind: CheckKind::One,
        })
        .unwrap();
    }
    fn add_operation(&mut self, name: &str) {
        let f = fact("operation", &[string(name)]);
        self.add_fact(f).unwrap();
    }
    fn check_operation(&mut self, name: &str) {
        self.add_check(Check {
            queries: vec![rule(
                "operation_check",
                &[string("operation_check")],
                &[pred("operation", &[string(name)])],
            )],
            kind: CheckKind::One,
        })
        .unwrap();
    }
    fn check_resource_prefix(&mut self, prefix: &str) {
        let check = constrained_rule(
            "prefix",
            &[var("resource")],
            &[pred("resource", &[var("resource")])],
            &[Expression {
                ops: vec![
                    Op::Value(var("resource")),
                    Op::Value(string(prefix)),
                    Op::Binary(Binary::Prefix),
                ],
            }],
        );

        self.add_check(Check {
            queries: vec![check],
            kind: CheckKind::One,
        })
        .unwrap();
    }

    fn check_resource_suffix(&mut self, suffix: &str) {
        let check = constrained_rule(
            "suffix",
            &[var("resource")],
            &[pred("resource", &[var("resource")])],
            &[Expression {
                ops: vec![
                    Op::Value(var("resource")),
                    Op::Value(string(suffix)),
                    Op::Binary(Binary::Suffix),
                ],
            }],
        );

        self.add_check(Check {
            queries: vec![check],
            kind: CheckKind::One,
        })
        .unwrap();
    }

    fn check_expiration_date(&mut self, exp: SystemTime) {
        let check = constrained_rule(
            "expiration",
            &[var("time")],
            &[pred("time", &[var("time")])],
            &[Expression {
                ops: vec![
                    Op::Value(var("time")),
                    Op::Value(date(&exp)),
                    Op::Binary(Binary::LessOrEqual),
                ],
            }],
        );

        self.add_check(Check {
            queries: vec![check],
            kind: CheckKind::One,
        })
        .unwrap();
    }
}

impl AuthorizerExt for Authorizer {
    fn add_allow_all(&mut self) {
        self.add_policy("allow if true").unwrap();
    }
    fn add_deny_all(&mut self) {
        self.add_policy("deny if true").unwrap();
    }
}

#[cfg(test)]
mod tests {
    use std::time::Duration;

    use crate::{builder::BlockBuilder, KeyPair};

    use super::*;

    #[test]
    fn empty_authorizer() {
        let mut authorizer = Authorizer::new();
        authorizer.add_policy("allow if true").unwrap();
        assert_eq!(authorizer.authorize(), Ok(0));
    }

    #[test]
    fn parameter_substitution() {
        let mut authorizer = Authorizer::new();
        let mut params = HashMap::new();
        params.insert("p1".to_string(), "value".into());
        params.insert("p2".to_string(), 0i64.into());
        params.insert("p3".to_string(), true.into());
        let mut scope_params = HashMap::new();
        scope_params.insert(
            "pk".to_string(),
            PublicKey::from_bytes(
                &hex::decode("6e9e6d5a75cf0c0e87ec1256b4dfed0ca3ba452912d213fcc70f8516583db9db")
                    .unwrap(),
            )
            .unwrap(),
        );
        authorizer
            .add_code_with_params(
                r#"
                  fact({p1}, "value");
                  rule($var, {p2}) <- fact($var, {p2});
                  check if {p3};
                  allow if {p3} trusting {pk};
              "#,
                params,
                scope_params,
            )
            .unwrap();
    }

    #[test]
    fn forbid_unbound_parameters() {
        let mut builder = Authorizer::new();

        let mut fact = Fact::try_from("fact({p1}, {p4})").unwrap();
        fact.set("p1", "hello").unwrap();
        let res = builder.add_fact(fact);
        assert_eq!(
            res,
            Err(error::Token::Language(
                biscuit_parser::error::LanguageError::Parameters {
                    missing_parameters: vec!["p4".to_string()],
                    unused_parameters: vec![],
                }
            ))
        );
        let mut rule = Rule::try_from(
            "fact($var1, {p2}) <- f1($var1, $var3), f2({p2}, $var3, {p4}), $var3.starts_with({p2})",
        )
        .unwrap();
        rule.set("p2", "hello").unwrap();
        let res = builder.add_rule(rule);
        assert_eq!(
            res,
            Err(error::Token::Language(
                biscuit_parser::error::LanguageError::Parameters {
                    missing_parameters: vec!["p4".to_string()],
                    unused_parameters: vec![],
                }
            ))
        );
        let mut check = Check::try_from("check if {p4}, {p3}").unwrap();
        check.set("p3", true).unwrap();
        let res = builder.add_check(check);
        assert_eq!(
            res,
            Err(error::Token::Language(
                biscuit_parser::error::LanguageError::Parameters {
                    missing_parameters: vec!["p4".to_string()],
                    unused_parameters: vec![],
                }
            ))
        );
        let mut policy = Policy::try_from("allow if {p4}, {p3}").unwrap();
        policy.set("p3", true).unwrap();

        let res = builder.add_policy(policy);
        assert_eq!(
            res,
            Err(error::Token::Language(
                biscuit_parser::error::LanguageError::Parameters {
                    missing_parameters: vec!["p4".to_string()],
                    unused_parameters: vec![],
                }
            ))
        );
    }

    #[test]
    fn forbid_unbound_parameters_in_add_code() {
        let mut builder = Authorizer::new();
        let mut params = HashMap::new();
        params.insert("p1".to_string(), "hello".into());
        params.insert("p2".to_string(), 1i64.into());
        params.insert("p4".to_string(), "this will be ignored".into());
        let res = builder.add_code_with_params(
            r#"fact({p1}, "value");
             rule($head_var) <- f1($head_var), {p2} > 0;
             check if {p3};
             allow if {p3};
            "#,
            params,
            HashMap::new(),
        );

        assert_eq!(
            res,
            Err(error::Token::Language(
                biscuit_parser::error::LanguageError::Parameters {
                    missing_parameters: vec!["p3".to_string()],
                    unused_parameters: vec![],
                }
            ))
        )
    }

    #[test]
    fn query_authorizer_from_token_tuple() {
        use crate::Biscuit;
        use crate::KeyPair;
        let keypair = KeyPair::new();
        let mut builder = Biscuit::builder();
        builder.add_fact("user(\"John Doe\", 42)").unwrap();

        let biscuit = builder.build(&keypair).unwrap();

        let mut authorizer = biscuit.authorizer().unwrap();
        let res: Vec<(String, i64)> = authorizer
            .query("data($name, $id) <- user($name, $id)")
            .unwrap();

        assert_eq!(res.len(), 1);
        assert_eq!(res[0].0, "John Doe");
        assert_eq!(res[0].1, 42);
    }

    #[test]
    fn query_authorizer_from_token_string() {
        use crate::Biscuit;
        use crate::KeyPair;
        let keypair = KeyPair::new();
        let mut builder = Biscuit::builder();
        builder.add_fact("user(\"John Doe\")").unwrap();

        let biscuit = builder.build(&keypair).unwrap();

        let mut authorizer = biscuit.authorizer().unwrap();
        let res: Vec<(String,)> = authorizer.query("data($name) <- user($name)").unwrap();

        assert_eq!(res.len(), 1);
        assert_eq!(res[0].0, "John Doe");
    }

    #[test]
    fn authorizer_with_scopes() {
        let root = KeyPair::new();
        let external = KeyPair::new();

        let mut builder = Biscuit::builder();
        let mut scope_params = HashMap::new();
        scope_params.insert("external_pub".to_string(), external.public());
        builder
            .add_code_with_params(
                r#"right("read");
               check if group("admin") trusting {external_pub};
            "#,
                HashMap::new(),
                scope_params,
            )
            .unwrap();

        let biscuit1 = builder.build(&root).unwrap();

        let req = biscuit1.third_party_request().unwrap();

        let mut builder = BlockBuilder::new();
        builder
            .add_code(
                r#"group("admin");
             check if right("read");
            "#,
            )
            .unwrap();
        let res = req.create_block(&external.private(), builder).unwrap();
        let biscuit2 = biscuit1.append_third_party(external.public(), res).unwrap();

        let mut authorizer = Authorizer::new();
        let external2 = KeyPair::new();

        let mut scope_params = HashMap::new();
        scope_params.insert("external".to_string(), external.public());
        scope_params.insert("external2".to_string(), external2.public());

        authorizer
            .add_code_with_params(
                r#"
            // this rule trusts both the third-party block and the authority, and can access facts
            // from both
            possible(true) <- right($right), group("admin") trusting authority, {external};

            // this rule only trusts the third-party block and can't access authority facts
            // it should _not_ generate a fact
            impossible(true) <- right("read") trusting {external2};

            authorizer(true);

            check if possible(true) trusting authority, {external};
            deny if impossible(true) trusting {external2};
            allow if true;
            "#,
                HashMap::new(),
                scope_params,
            )
            .unwrap();

        authorizer.add_token(&biscuit2).unwrap();

        println!("token:\n{}", biscuit2);
        println!("world:\n{}", authorizer.print_world());

        authorizer.set_limits(AuthorizerLimits {
            max_time: Duration::from_millis(10), //Set 10 milliseconds as the maximum time allowed for the authorization due to "cheap" worker on GitHub Actions
            ..Default::default()
        });

        let res = authorizer.authorize();
        println!("world after:\n{}", authorizer.print_world());

        res.unwrap();

        // authorizer facts are always visible, no matter what
        let authorizer_facts: Vec<Fact> = authorizer
            .query("authorizer(true) <- authorizer(true)")
            .unwrap();

        assert_eq!(authorizer_facts.len(), 1);

        // authority facts are visible by default
        let authority_facts: Vec<Fact> =
            authorizer.query("right($right) <- right($right)").unwrap();
        assert_eq!(authority_facts.len(), 1);

        // authority facts are not visible if
        // there is an explicit rule scope annotation that does
        // not cover previous or authority
        let authority_facts_untrusted: Vec<Fact> = authorizer
            .query({
                let mut r: Rule = "right($right) <- right($right) trusting {external}"
                    .try_into()
                    .unwrap();
                r.set_scope("external", external.public()).unwrap();
                r
            })
            .unwrap();
        assert_eq!(authority_facts_untrusted.len(), 0);

        // block facts are not visible by default
        let block_facts_untrusted: Vec<Fact> =
            authorizer.query("group($group) <- group($group)").unwrap();
        assert_eq!(block_facts_untrusted.len(), 0);

        // block facts are visible if trusted
        let block_facts_trusted: Vec<Fact> = authorizer
            .query({
                let mut r: Rule = "group($group) <- group($group) trusting {external}"
                    .try_into()
                    .unwrap();
                r.set_scope("external", external.public()).unwrap();
                r
            })
            .unwrap();
        assert_eq!(block_facts_trusted.len(), 1);

        // block facts are visible by default with query_all
        let block_facts_query_all: Vec<Fact> = authorizer
            .query_all("group($group) <- group($group)")
            .unwrap();
        assert_eq!(block_facts_query_all.len(), 1);

        // block facts are not visible with query_all if the query has an explicit
        // scope annotation that does not trust them
        let block_facts_query_all_explicit: Vec<Fact> = authorizer
            .query_all("group($group) <- group($group) trusting authority")
            .unwrap();
        assert_eq!(block_facts_query_all_explicit.len(), 0);
    }
}<|MERGE_RESOLUTION|>--- conflicted
+++ resolved
@@ -1153,7 +1153,6 @@
     pub policies: Vec<Policy>,
 }
 
-<<<<<<< HEAD
 impl AuthorizerPolicies {
     pub fn serialize(&self) -> Result<Vec<u8>, error::Token> {
         let proto = crate::format::convert::authorizer_to_proto_authorizer(self);
@@ -1178,39 +1177,7 @@
     }
 }
 
-/// runtime limits for the Datalog engine
-#[derive(Debug, Clone)]
-pub struct AuthorizerLimits {
-    /// maximum number of Datalog facts (memory usage)
-    pub max_facts: u32,
-    /// maximum number of iterations of the rules applications (prevents degenerate rules)
-    pub max_iterations: u32,
-    /// maximum execution time
-    pub max_time: Duration,
-}
-
-impl Default for AuthorizerLimits {
-    fn default() -> Self {
-        AuthorizerLimits {
-            max_facts: 1000,
-            max_iterations: 100,
-            max_time: Duration::from_millis(1),
-        }
-    }
-}
-
-impl std::convert::From<AuthorizerLimits> for crate::datalog::RunLimits {
-    fn from(limits: AuthorizerLimits) -> Self {
-        crate::datalog::RunLimits {
-            max_facts: limits.max_facts,
-            max_iterations: limits.max_iterations,
-            max_time: limits.max_time,
-        }
-    }
-}
-=======
 pub type AuthorizerLimits = RunLimits;
->>>>>>> 676e32fd
 
 impl BuilderExt for Authorizer {
     fn add_resource(&mut self, name: &str) {
