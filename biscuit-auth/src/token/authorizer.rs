//! Authorizer structure and associated functions
use super::builder::{
    constrained_rule, date, fact, pred, rule, string, var, Binary, BlockBuilder, Check, Expression,
    Fact, Op, Policy, PolicyKind, Rule, Scope, Term,
};
use super::builder_ext::{AuthorizerExt, BuilderExt};
use super::{Biscuit, Block};
use crate::builder::{CheckKind, Convert};
use crate::crypto::PublicKey;
use crate::datalog::{self, Origin, RunLimits, SymbolTable, TrustedOrigins};
use crate::error;
use crate::time::Instant;
use crate::token;
use biscuit_parser::parser::parse_source;
use prost::Message;
use std::collections::{BTreeMap, HashSet};
use std::{
    collections::HashMap,
    convert::{TryFrom, TryInto},
    default::Default,
    fmt::Write,
    time::{Duration, SystemTime},
};

mod snapshot;
pub use snapshot::*;

/// used to check authorization policies on a token
///
/// can be created from [Biscuit::authorizer] or [Authorizer::new]
#[derive(Clone)]
pub struct Authorizer {
    authorizer_block_builder: BlockBuilder,
    world: datalog::World,
    pub(crate) symbols: datalog::SymbolTable,
    token_origins: TrustedOrigins,
    policies: Vec<Policy>,
    blocks: Option<Vec<Block>>,
    public_key_to_block_id: HashMap<usize, Vec<usize>>,
}

impl Authorizer {
    pub(crate) fn from_token(token: &Biscuit) -> Result<Self, error::Token> {
        let mut v = Authorizer::new();
        v.add_token(token)?;

        Ok(v)
    }

    /// creates a new empty authorizer
    ///
    /// this can be used to check policies when:
    /// * there is no token (unauthenticated case)
    /// * there is a lot of data to load in the authorizer on each check
    ///
    /// In the latter case, we can create an empty authorizer, load it
    /// with the facts, rules and checks, and each time a token must be checked,
    /// clone the authorizer and load the token with [`Authorizer::add_token`]
    pub fn new() -> Self {
        let world = datalog::World::new();
        let symbols = super::default_symbol_table();
        let authorizer_block_builder = BlockBuilder::new();

        Authorizer {
            authorizer_block_builder,
            world,
            symbols,
            token_origins: TrustedOrigins::default(),
            policies: vec![],
            blocks: None,
            public_key_to_block_id: HashMap::new(),
        }
    }

    /// creates an `Authorizer` from a serialized [crate::format::schema::AuthorizerPolicies]
    pub fn from(data: &[u8]) -> Result<Self, error::Token> {
        AuthorizerPolicies::deserialize(data)?.try_into()
    }

    /// add a token to an empty authorizer
    pub fn add_token(&mut self, token: &Biscuit) -> Result<(), error::Token> {
        if self.blocks.is_some() {
            return Err(error::Logic::AuthorizerNotEmpty.into());
        }

        for (key_id, block_ids) in &token.public_key_to_block_id {
            let key = token
                .symbols
                .public_keys
                .get_key(*key_id as u64)
                .ok_or(error::Format::UnknownExternalKey)?;
            let new_key_id = self.symbols.public_keys.insert(key);

            self.public_key_to_block_id
                .insert(new_key_id as usize, block_ids.clone());
        }

        let mut blocks = Vec::new();

        for i in 0..token.block_count() {
            let mut block = token.block(i)?;

            self.add_block(&mut block, i, &token.symbols)?;

            blocks.push(block);
        }

        self.blocks = Some(blocks);
        self.token_origins = TrustedOrigins::from_scopes(
            &[token::Scope::Previous],
            &TrustedOrigins::default(),
            token.block_count(),
            &self.public_key_to_block_id,
        );

        Ok(())
    }

    fn add_block(
        &mut self,
        block: &mut Block,
        i: usize,
        token_symbols: &SymbolTable,
    ) -> Result<(), error::Token> {
        // if it is a 3rd party block, it should not affect the main symbol table
        let block_symbols = if i == 0 || block.external_key.is_none() {
            token_symbols.clone()
        } else {
            let mut symbols = block.symbols.clone();
            symbols.public_keys = token_symbols.public_keys.clone();
            symbols
        };

        let mut block_origin = Origin::default();
        block_origin.insert(i);

        let block_trusted_origins = TrustedOrigins::from_scopes(
            &block.scopes,
            &TrustedOrigins::default(),
            i,
            &self.public_key_to_block_id,
        );

        for fact in block.facts.iter() {
            let fact = Fact::convert_from(fact, &block_symbols)?.convert(&mut self.symbols);
            self.world.facts.insert(&block_origin, fact);
        }

        for rule in block.rules.iter() {
            if let Err(_message) = rule.validate_variables(&block_symbols) {
                return Err(
                    error::Logic::InvalidBlockRule(0, block_symbols.print_rule(rule)).into(),
                );
            }
            let rule = rule.translate(&block_symbols, &mut self.symbols)?;

            let rule_trusted_origins = TrustedOrigins::from_scopes(
                &rule.scopes,
                &block_trusted_origins,
                i,
                &self.public_key_to_block_id,
            );

            self.world.rules.insert(i, &rule_trusted_origins, rule);
        }

        for check in block.checks.iter_mut() {
            let c = Check::convert_from(check, &block_symbols)?;
            *check = c.convert(&mut self.symbols);
        }

        Ok(())
    }

    /// serializes a authorizer's content
    ///
    /// you can use this to save a set of policies and load them quickly before
    /// verification. This will not store data obtained or generated from a token.
    pub fn save(&self) -> Result<AuthorizerPolicies, error::Token> {
        let facts = self
            .authorizer_block_builder
            .facts
            .iter()
            .cloned()
            .collect();

        let rules = self
            .authorizer_block_builder
            .rules
            .iter()
            .cloned()
            .collect();

        let checks = self
            .authorizer_block_builder
            .checks
            .iter()
            .cloned()
            .collect();

        Ok(AuthorizerPolicies {
            version: crate::token::MAX_SCHEMA_VERSION,
            facts,
            rules,
            checks,
            policies: self.policies.clone(),
        })
    }

    /// Add the rules, facts, checks, and policies of another `Authorizer`.
    /// If a token has already been added to `other`, it is not merged into `self`.
    pub fn merge(&mut self, mut other: Authorizer) {
        self.merge_block(other.authorizer_block_builder);
        self.policies.append(&mut other.policies);
    }

    /// Add the rules, facts, and checks of another `BlockBuilder`.
    pub fn merge_block(&mut self, other: BlockBuilder) {
        self.authorizer_block_builder.merge(other)
    }

    pub fn add_fact<F: TryInto<Fact>>(&mut self, fact: F) -> Result<(), error::Token>
    where
        error::Token: From<<F as TryInto<Fact>>::Error>,
    {
        self.authorizer_block_builder.add_fact(fact)
    }

    pub fn add_rule<Ru: TryInto<Rule>>(&mut self, rule: Ru) -> Result<(), error::Token>
    where
        error::Token: From<<Ru as TryInto<Rule>>::Error>,
    {
        self.authorizer_block_builder.add_rule(rule)
    }

    pub fn add_check<C: TryInto<Check>>(&mut self, check: C) -> Result<(), error::Token>
    where
        error::Token: From<<C as TryInto<Check>>::Error>,
    {
        self.authorizer_block_builder.add_check(check)
    }

    /// adds some datalog code to the authorizer
    ///
    /// ```rust
    /// extern crate biscuit_auth as biscuit;
    ///
    /// use biscuit::Authorizer;
    ///
    /// let mut authorizer = Authorizer::new();
    ///
    /// authorizer.add_code(r#"
    ///   resource("/file1.txt");
    ///
    ///   check if user(1234);
    ///
    ///   // default allow
    ///   allow if true;
    /// "#).expect("should parse correctly");
    /// ```
    pub fn add_code<T: AsRef<str>>(&mut self, source: T) -> Result<(), error::Token> {
        self.add_code_with_params(source, HashMap::new(), HashMap::new())
    }

    pub fn add_code_with_params<T: AsRef<str>>(
        &mut self,
        source: T,
        params: HashMap<String, Term>,
        scope_params: HashMap<String, PublicKey>,
    ) -> Result<(), error::Token> {
        let source = source.as_ref();

        let source_result = parse_source(source).map_err(|e| {
            let e2: biscuit_parser::error::LanguageError = e.into();
            e2
        })?;

        for (_, fact) in source_result.facts.into_iter() {
            let mut fact: Fact = fact.into();
            for (name, value) in &params {
                let res = match fact.set(name, value) {
                    Ok(_) => Ok(()),
                    Err(error::Token::Language(
                        biscuit_parser::error::LanguageError::Parameters {
                            missing_parameters, ..
                        },
                    )) if missing_parameters.is_empty() => Ok(()),
                    Err(e) => Err(e),
                };
                res?;
            }
            fact.validate()?;
            self.authorizer_block_builder.facts.push(fact);
        }

        for (_, rule) in source_result.rules.into_iter() {
            let mut rule: Rule = rule.into();
            for (name, value) in &params {
                let res = match rule.set(name, value) {
                    Ok(_) => Ok(()),
                    Err(error::Token::Language(
                        biscuit_parser::error::LanguageError::Parameters {
                            missing_parameters, ..
                        },
                    )) if missing_parameters.is_empty() => Ok(()),
                    Err(e) => Err(e),
                };
                res?;
            }
            for (name, value) in &scope_params {
                let res = match rule.set_scope(name, *value) {
                    Ok(_) => Ok(()),
                    Err(error::Token::Language(
                        biscuit_parser::error::LanguageError::Parameters {
                            missing_parameters, ..
                        },
                    )) if missing_parameters.is_empty() => Ok(()),
                    Err(e) => Err(e),
                };
                res?;
            }
            rule.validate_parameters()?;
            self.authorizer_block_builder.rules.push(rule);
        }

        for (_, check) in source_result.checks.into_iter() {
            let mut check: Check = check.into();
            for (name, value) in &params {
                let res = match check.set(name, value) {
                    Ok(_) => Ok(()),
                    Err(error::Token::Language(
                        biscuit_parser::error::LanguageError::Parameters {
                            missing_parameters, ..
                        },
                    )) if missing_parameters.is_empty() => Ok(()),
                    Err(e) => Err(e),
                };
                res?;
            }
            for (name, value) in &scope_params {
                let res = match check.set_scope(name, *value) {
                    Ok(_) => Ok(()),
                    Err(error::Token::Language(
                        biscuit_parser::error::LanguageError::Parameters {
                            missing_parameters, ..
                        },
                    )) if missing_parameters.is_empty() => Ok(()),
                    Err(e) => Err(e),
                };
                res?;
            }
            check.validate_parameters()?;
            self.authorizer_block_builder.checks.push(check);
        }
        for (_, policy) in source_result.policies.into_iter() {
            let mut policy: Policy = policy.into();
            for (name, value) in &params {
                let res = match policy.set(name, value) {
                    Ok(_) => Ok(()),
                    Err(error::Token::Language(
                        biscuit_parser::error::LanguageError::Parameters {
                            missing_parameters, ..
                        },
                    )) if missing_parameters.is_empty() => Ok(()),
                    Err(e) => Err(e),
                };
                res?;
            }
            for (name, value) in &scope_params {
                let res = match policy.set_scope(name, *value) {
                    Ok(_) => Ok(()),
                    Err(error::Token::Language(
                        biscuit_parser::error::LanguageError::Parameters {
                            missing_parameters, ..
                        },
                    )) if missing_parameters.is_empty() => Ok(()),
                    Err(e) => Err(e),
                };
                res?;
            }
            policy.validate_parameters()?;
            self.policies.push(policy);
        }

        Ok(())
    }

    pub fn add_scope(&mut self, scope: Scope) {
        self.authorizer_block_builder.add_scope(scope);
    }

    /// run a query over the authorizer's Datalog engine to gather data
    ///
    /// ```rust
    /// # use biscuit_auth::KeyPair;
    /// # use biscuit_auth::Biscuit;
    /// let keypair = KeyPair::new();
    /// let mut builder = Biscuit::builder();
    /// builder.add_fact("user(\"John Doe\", 42)");
    ///
    /// let biscuit = builder.build(&keypair).unwrap();
    ///
    /// let mut authorizer = biscuit.authorizer().unwrap();
    /// let res: Vec<(String, i64)> = authorizer.query("data($name, $id) <- user($name, $id)").unwrap();
    /// # assert_eq!(res.len(), 1);
    /// # assert_eq!(res[0].0, "John Doe");
    /// # assert_eq!(res[0].1, 42);
    /// ```
    // TODO rename as `query_token`
    pub fn query<R: TryInto<Rule>, T: TryFrom<Fact, Error = E>, E: Into<error::Token>>(
        &mut self,
        rule: R,
    ) -> Result<Vec<T>, error::Token>
    where
        error::Token: From<<R as TryInto<Rule>>::Error>,
    {
        self.query_with_limits(rule, AuthorizerLimits::default())
    }

    /// run a query over the authorizer's Datalog engine to gather data
    ///
    /// this only sees facts from the authorizer and the authority block
    ///
    /// this method can specify custom runtime limits
    pub fn query_with_limits<R: TryInto<Rule>, T: TryFrom<Fact, Error = E>, E: Into<error::Token>>(
        &mut self,
        rule: R,
        limits: AuthorizerLimits,
    ) -> Result<Vec<T>, error::Token>
    where
        error::Token: From<<R as TryInto<Rule>>::Error>,
    {
        let rule = rule.try_into()?.convert(&mut self.symbols);

        let rule_trusted_origins = TrustedOrigins::from_scopes(
            &rule.scopes,
            &TrustedOrigins::default(), // for queries, we don't want to default on the authorizer trust
            // queries are there to explore the final state of the world,
            // whereas authorizer contents are there to authorize or not
            // a token
            usize::MAX,
            &self.public_key_to_block_id,
        );

        self.world
            .run_with_limits(&self.symbols, limits.into())
            .map_err(error::Token::RunLimit)?;
        let res = self
            .world
            .query_rule(rule, usize::MAX, &rule_trusted_origins, &self.symbols);

        res //.drain(..)
            .inner
            .into_iter()
            .flat_map(|(_, set)| set.into_iter())
            .map(|f| Fact::convert_from(&f, &self.symbols))
            .map(|fact| {
                fact.map_err(error::Token::Format)
                    .and_then(|f| f.try_into().map_err(Into::into))
            })
            .collect()
    }

    /// run a query over the authorizer's Datalog engine to gather data
    ///
    /// this has access to the facts generated when evaluating all the blocks
    ///
    /// ```rust
    /// # use biscuit_auth::KeyPair;
    /// # use biscuit_auth::Biscuit;
    /// let keypair = KeyPair::new();
    /// let mut builder = Biscuit::builder();
    /// builder.add_fact("user(\"John Doe\", 42)");
    ///
    /// let biscuit = builder.build(&keypair).unwrap();
    ///
    /// let mut authorizer = biscuit.authorizer().unwrap();
    /// let res: Vec<(String, i64)> = authorizer.query("data($name, $id) <- user($name, $id)").unwrap();
    /// # assert_eq!(res.len(), 1);
    /// # assert_eq!(res[0].0, "John Doe");
    /// # assert_eq!(res[0].1, 42);
    /// ```
    pub fn query_all<R: TryInto<Rule>, T: TryFrom<Fact, Error = E>, E: Into<error::Token>>(
        &mut self,
        rule: R,
    ) -> Result<Vec<T>, error::Token>
    where
        error::Token: From<<R as TryInto<Rule>>::Error>,
    {
        self.query_all_with_limits(rule, AuthorizerLimits::default())
    }

    /// run a query over the authorizer's Datalog engine to gather data
    ///
    /// this has access to the facts generated when evaluating all the blocks
    ///
    /// this method can specify custom runtime limits
    pub fn query_all_with_limits<
        R: TryInto<Rule>,
        T: TryFrom<Fact, Error = E>,
        E: Into<error::Token>,
    >(
        &mut self,
        rule: R,
        limits: AuthorizerLimits,
    ) -> Result<Vec<T>, error::Token>
    where
        error::Token: From<<R as TryInto<Rule>>::Error>,
    {
        let rule = rule.try_into()?.convert(&mut self.symbols);

        self.world
            .run_with_limits(&self.symbols, limits.into())
            .map_err(error::Token::RunLimit)?;

        let rule_trusted_origins = if rule.scopes.is_empty() {
            self.token_origins.clone()
        } else {
            TrustedOrigins::from_scopes(
                &rule.scopes,
                &TrustedOrigins::default(), // for queries, we don't want to default on the authorizer trust
                // queries are there to explore the final state of the world,
                // whereas authorizer contents are there to authorize or not
                // a token
                usize::MAX,
                &self.public_key_to_block_id,
            )
        };

        let res = self
            .world
            .query_rule(rule, 0, &rule_trusted_origins, &self.symbols);

        let r: HashSet<_> = res.into_iter().map(|(_, fact)| fact).collect();

        r.into_iter()
            .map(|f| Fact::convert_from(&f, &self.symbols))
            .map(|fact| {
                fact.map_err(error::Token::Format)
                    .and_then(|f| f.try_into().map_err(Into::into))
            })
            .collect::<Result<Vec<T>, _>>()
    }

    /// adds a fact with the current time
    pub fn set_time(&mut self) {
        let fact = fact("time", &[date(&SystemTime::now())]);
        self.authorizer_block_builder.add_fact(fact).unwrap();
    }

    /// add a policy to the authorizer
    pub fn add_policy<P: TryInto<Policy>>(&mut self, policy: P) -> Result<(), error::Token>
    where
        error::Token: From<<P as TryInto<Policy>>::Error>,
    {
        let policy = policy.try_into()?;
        policy.validate_parameters()?;
        self.policies.push(policy);
        Ok(())
    }

    /// todo remove, it's covered in BuilderExt
    /// adds a `allow if true` policy
    pub fn allow(&mut self) -> Result<(), error::Token> {
        self.add_policy("allow if true")
    }

    /// adds a `deny if true` policy
    pub fn deny(&mut self) -> Result<(), error::Token> {
        self.add_policy("deny if true")
    }

    /// verifies the checks and policiies
    ///
    /// on error, this can return a list of all the failed checks or deny policy
    /// on success, it returns the index of the policy that matched
    pub fn authorize(&mut self) -> Result<usize, error::Token> {
        self.authorize_with_limits(AuthorizerLimits::default())
    }

    /// verifies the checks and policiies
    ///
    /// on error, this can return a list of all the failed checks or deny policy
    ///
    /// this method can specify custom runtime limits
    /// todo consume the input to prevent further direct use
    pub fn authorize_with_limits(
        &mut self,
        limits: AuthorizerLimits,
    ) -> Result<usize, error::Token> {
        let start = Instant::now();
        let time_limit = start + limits.max_time;
        let mut errors = vec![];
        let mut policy_result: Option<Result<usize, usize>> = None;

        let mut authorizer_origin = Origin::default();
        authorizer_origin.insert(usize::MAX);

        let authorizer_scopes: Vec<token::Scope> = self
            .authorizer_block_builder
            .scopes
            .clone()
            .iter()
            .map(|s| s.convert(&mut self.symbols))
            .collect();

        let authorizer_trusted_origins = TrustedOrigins::from_scopes(
            &authorizer_scopes,
            &TrustedOrigins::default(),
            usize::MAX,
            &self.public_key_to_block_id,
        );

        for fact in &self.authorizer_block_builder.facts {
            self.world
                .facts
                .insert(&authorizer_origin, fact.convert(&mut self.symbols));
        }

        for rule in &self.authorizer_block_builder.rules {
            let rule = rule.convert(&mut self.symbols);

            let rule_trusted_origins = TrustedOrigins::from_scopes(
                &rule.scopes,
                &authorizer_trusted_origins,
                usize::MAX,
                &self.public_key_to_block_id,
            );

            self.world
                .rules
                .insert(usize::MAX, &rule_trusted_origins, rule);
        }

        self.world
            .run_with_limits(&self.symbols, RunLimits::default())
            .map_err(error::Token::RunLimit)?;
        //self.world.rules.clear();

        let authorizer_scopes: Vec<token::Scope> = self
            .authorizer_block_builder
            .scopes
            .clone()
            .iter()
            .map(|s| s.convert(&mut self.symbols))
            .collect();

        let authorizer_trusted_origins = TrustedOrigins::from_scopes(
            &authorizer_scopes,
            &TrustedOrigins::default(),
            usize::MAX,
            &self.public_key_to_block_id,
        );

        for (i, check) in self.authorizer_block_builder.checks.iter().enumerate() {
            let c = check.convert(&mut self.symbols);
            let mut successful = false;

            for query in check.queries.iter() {
                let query = query.convert(&mut self.symbols);
                let rule_trusted_origins = TrustedOrigins::from_scopes(
                    &query.scopes,
                    &authorizer_trusted_origins,
                    usize::MAX,
                    &self.public_key_to_block_id,
                );
                let res = match check.kind {
                    CheckKind::One => self.world.query_match(
                        query,
                        usize::MAX,
                        &rule_trusted_origins,
                        &self.symbols,
                    ),
                    CheckKind::All => {
                        self.world
                            .query_match_all(query, &rule_trusted_origins, &self.symbols)
                    }
                };

                let now = Instant::now();
                if now >= time_limit {
                    return Err(error::Token::RunLimit(error::RunLimit::Timeout));
                }

                if res {
                    successful = true;
                    break;
                }
            }

            if !successful {
                errors.push(error::FailedCheck::Authorizer(
                    error::FailedAuthorizerCheck {
                        check_id: i as u32,
                        rule: self.symbols.print_check(&c),
                    },
                ));
            }
        }

        if let Some(blocks) = self.blocks.as_ref() {
            for (j, check) in blocks[0].checks.iter().enumerate() {
                let mut successful = false;

                let authority_trusted_origins = TrustedOrigins::from_scopes(
                    &blocks[0].scopes,
                    &TrustedOrigins::default(),
                    0,
                    &self.public_key_to_block_id,
                );

                for query in check.queries.iter() {
                    let rule_trusted_origins = TrustedOrigins::from_scopes(
                        &query.scopes,
                        &authority_trusted_origins,
                        0,
                        &self.public_key_to_block_id,
                    );
                    let res = match check.kind {
                        CheckKind::One => self.world.query_match(
                            query.clone(),
                            0,
                            &rule_trusted_origins,
                            &self.symbols,
                        ),
                        CheckKind::All => self.world.query_match_all(
                            query.clone(),
                            &rule_trusted_origins,
                            &self.symbols,
                        ),
                    };

                    let now = Instant::now();
                    if now >= time_limit {
                        return Err(error::Token::RunLimit(error::RunLimit::Timeout));
                    }

                    if res {
                        successful = true;
                        break;
                    }
                }

                if !successful {
                    errors.push(error::FailedCheck::Block(error::FailedBlockCheck {
                        block_id: 0u32,
                        check_id: j as u32,
                        rule: self.symbols.print_check(&check),
                    }));
                }
            }
        }

        'policies_test: for (i, policy) in self.policies.iter().enumerate() {
            for query in policy.queries.iter() {
                let query = query.convert(&mut self.symbols);
                let rule_trusted_origins = TrustedOrigins::from_scopes(
                    &query.scopes,
                    &authorizer_trusted_origins,
                    usize::MAX,
                    &self.public_key_to_block_id,
                );

                let res =
                    self.world
                        .query_match(query, usize::MAX, &rule_trusted_origins, &self.symbols);

                let now = Instant::now();
                if now >= time_limit {
                    return Err(error::Token::RunLimit(error::RunLimit::Timeout));
                }

                if res {
                    match policy.kind {
                        PolicyKind::Allow => policy_result = Some(Ok(i)),
                        PolicyKind::Deny => policy_result = Some(Err(i)),
                    };
                    break 'policies_test;
                }
            }
        }

        if let Some(blocks) = self.blocks.as_ref() {
            for (i, block) in (&blocks[1..]).iter().enumerate() {
                let block_trusted_origins = TrustedOrigins::from_scopes(
                    &block.scopes,
                    &TrustedOrigins::default(),
                    i + 1,
                    &self.public_key_to_block_id,
                );

                self.world
                    .run_with_limits(&self.symbols, RunLimits::default())
                    .map_err(error::Token::RunLimit)?;

                for (j, check) in block.checks.iter().enumerate() {
                    let mut successful = false;

                    for query in check.queries.iter() {
                        let rule_trusted_origins = TrustedOrigins::from_scopes(
                            &query.scopes,
                            &block_trusted_origins,
                            i + 1,
                            &self.public_key_to_block_id,
                        );

                        let res = match check.kind {
                            CheckKind::One => self.world.query_match(
                                query.clone(),
                                i + 1,
                                &rule_trusted_origins,
                                &self.symbols,
                            ),
                            CheckKind::All => self.world.query_match_all(
                                query.clone(),
                                &rule_trusted_origins,
                                &self.symbols,
                            ),
                        };

                        let now = Instant::now();
                        if now >= time_limit {
                            return Err(error::Token::RunLimit(error::RunLimit::Timeout));
                        }

                        if res {
                            successful = true;
                            break;
                        }
                    }

                    if !successful {
                        errors.push(error::FailedCheck::Block(error::FailedBlockCheck {
                            block_id: (i + 1) as u32,
                            check_id: j as u32,
                            rule: self.symbols.print_check(&check),
                        }));
                    }
                }
            }
        }

        match (policy_result, errors.is_empty()) {
            (Some(Ok(i)), true) => Ok(i),
            (None, _) => Err(error::Token::FailedLogic(error::Logic::NoMatchingPolicy {
                checks: errors,
            })),
            (Some(Ok(i)), _) => Err(error::Token::FailedLogic(error::Logic::Unauthorized {
                policy: error::MatchedPolicy::Allow(i),
                checks: errors,
            })),
            (Some(Err(i)), _) => Err(error::Token::FailedLogic(error::Logic::Unauthorized {
                policy: error::MatchedPolicy::Deny(i),
                checks: errors,
            })),
        }
    }

    /// prints the content of the authorizer
    pub fn print_world(&self) -> String {
<<<<<<< HEAD
        let mut result = String::new();

        if !self.world.facts.is_empty() {
            write!(&mut result, "// Facts:\n");
        }

        let mut all_facts = BTreeMap::new();
        for (origin, factset) in &self.world.facts.inner {
            let mut facts = Vec::new();
            for fact in factset {
                facts.push(self.symbols.print_fact(&fact));
            }
            facts.sort();

            all_facts.insert(origin, facts);
        }

        for (origin, factset) in &all_facts {
            write!(&mut result, "// origin: {origin}\n");

            for fact in factset {
                write!(&mut result, "{};\n", fact);
            }
        }

        if !self.world.facts.is_empty() {
            write!(&mut result, "\n");
        }

        if !self.world.rules.inner.is_empty() {
            write!(&mut result, "// Rules:\n");
        }

        let mut rules_map: BTreeMap<usize, Vec<String>> = BTreeMap::new();
        for ruleset in self.world.rules.inner.values() {
            for (origin, rule) in ruleset {
                rules_map
                    .entry(*origin)
                    .or_default()
                    .push(self.symbols.print_rule(&rule));
            }
        }
        for (origin, rule_list) in &rules_map {
            if *origin == usize::MAX {
                write!(&mut result, "// origin: authorizer\n");
            } else {
                write!(&mut result, "// origin: {origin}\n");
            }

            for rule in rule_list {
                write!(&mut result, "{};\n", rule);
            }
        }

        if !self.world.rules.inner.is_empty() {
            write!(&mut result, "\n");
        }

        // TODO: test blocks too
        //if !self.authorizer_block_builder.checks.is_empty() {
        write!(&mut result, "// Checks:\n");
        //}

        if !self.authorizer_block_builder.checks.is_empty() {
            write!(&mut result, "// origin: authorizer\n");

            for check in &self.authorizer_block_builder.checks {
                write!(&mut result, "{check};\n");
            }
        }

        if let Some(blocks) = &self.blocks {
            for (i, block) in blocks.iter().enumerate() {
                if !block.checks.is_empty() {
                    write!(&mut result, "// origin: {i}\n");

                    for check in &block.checks {
                        write!(&mut result, "{};\n", self.symbols.print_check(check));
                    }
                }
            }
        }

        if !self.authorizer_block_builder.checks.is_empty() {
            write!(&mut result, "\n");
        }

        if !self.policies.is_empty() {
            write!(&mut result, "// Policies:\n");
        }
        for policy in self.policies.iter() {
            write!(&mut result, "{policy};\n");
        }

        let facts: BTreeMap<_, _> = self
            .world
            .facts
            .inner
            .iter()
            .map(|(origin, facts)| {
                (
                    origin,
                    facts
                        .iter()
                        .map(|f| self.symbols.print_fact(f))
                        .collect::<Vec<_>>(),
                )
            })
            .collect();

        let rules: BTreeMap<_, _> = self
            .world
            .rules
            .inner
            .iter()
            .map(|(origin, rules)| {
                (
                    origin,
                    rules
                        .iter()
                        .map(|(_, r)| self.symbols.print_rule(r))
                        .collect::<Vec<_>>(),
                )
            })
            .collect();

        let mut checks = Vec::new();
        for (index, check) in self.authorizer_block_builder.checks.iter().enumerate() {
            checks.push(format!("Authorizer[{}]: {}", index, check));
        }

        if let Some(blocks) = &self.blocks {
            for (i, block) in blocks.iter().enumerate() {
                for (j, check) in block.checks.iter().enumerate() {
                    checks.push(format!(
                        "Block[{}][{}]: {}",
                        i,
                        j,
                        self.symbols.print_check(check)
                    ));
                }
            }
        }

        let mut policies = Vec::new();
        for policy in self.policies.iter() {
            policies.push(policy.to_string());
        }

        format!(
            "World {{\n  facts: {:#?}\n  rules: {:#?}\n  checks: {:#?}\n  policies: {:#?}\n}}",
            facts, rules, checks, policies
        );
        result
=======
        self.to_string()
>>>>>>> 4a8c5ad9
    }

    /// returns all of the data loaded in the authorizer
    pub fn dump(&self) -> (Vec<Fact>, Vec<Rule>, Vec<Check>, Vec<Policy>) {
        let mut checks = self.authorizer_block_builder.checks.clone();
        if let Some(blocks) = &self.blocks {
            for block in blocks {
                checks.extend(
                    block
                        .checks
                        .iter()
                        .map(|c| Check::convert_from(c, &self.symbols).unwrap()),
                );
            }
        }

        let mut facts = self
            .world
            .facts
            .iter_all()
            .map(|f| Fact::convert_from(f.1, &self.symbols))
            .collect::<Result<Vec<_>, error::Format>>()
            .unwrap();
        facts.extend(self.authorizer_block_builder.facts.clone());

        let mut rules = self
            .world
            .rules
            .iter_all()
            .map(|r| Rule::convert_from(r.1, &self.symbols))
            .collect::<Result<Vec<_>, error::Format>>()
            .unwrap();
        rules.extend(self.authorizer_block_builder.rules.clone());

        (facts, rules, checks, self.policies.clone())
    }

    pub fn dump_code(&self) -> String {
        let (facts, rules, checks, policies) = self.dump();
        let mut f = String::new();
        for fact in &facts {
            let _ = writeln!(f, "{fact};");
        }
        if !facts.is_empty() {
            let _ = writeln!(f, "");
        }

        for rule in &rules {
            let _ = writeln!(f, "{rule};");
        }
        if !rules.is_empty() {
            let _ = writeln!(f, "");
        }

        for check in &checks {
            let _ = writeln!(f, "{check};");
        }
        if !checks.is_empty() {
            let _ = writeln!(f, "");
        }

        for policy in &policies {
            let _ = writeln!(f, "{policy};");
        }
        f
    }
}

<<<<<<< HEAD
impl TryFrom<AuthorizerPolicies> for Authorizer {
    type Error = error::Token;

    fn try_from(authorizer_policies: AuthorizerPolicies) -> Result<Self, Self::Error> {
        let AuthorizerPolicies {
            version: _,
            facts,
            rules,
            checks,
            policies,
        } = authorizer_policies;

        let mut authorizer = Self::new();

        for fact in facts.into_iter() {
            authorizer.authorizer_block_builder.add_fact(fact)?;
        }

        for rule in rules.into_iter() {
            authorizer.authorizer_block_builder.add_rule(rule)?;
        }

        for check in checks.into_iter() {
            authorizer.authorizer_block_builder.add_check(check)?;
        }

        for policy in policies {
            authorizer.policies.push(policy);
        }

        Ok(authorizer)
=======
impl std::fmt::Display for Authorizer {
    fn fmt(&self, f: &mut std::fmt::Formatter<'_>) -> std::fmt::Result {
        if !self.world.facts.is_empty() {
            write!(f, "// Facts:\n")?;
        }

        let mut all_facts = BTreeMap::new();
        for (origin, factset) in &self.world.facts.inner {
            let mut facts = Vec::new();
            for fact in factset {
                facts.push(self.symbols.print_fact(&fact));
            }
            facts.sort();

            all_facts.insert(origin, facts);
        }

        for (origin, factset) in &all_facts {
            write!(f, "// origin: {origin}\n")?;

            for fact in factset {
                write!(f, "{};\n", fact)?;
            }
        }

        if !self.world.facts.is_empty() {
            write!(f, "\n")?;
        }

        if !self.world.rules.inner.is_empty() {
            write!(f, "// Rules:\n")?;
        }

        let mut rules_map: BTreeMap<usize, Vec<String>> = BTreeMap::new();
        for ruleset in self.world.rules.inner.values() {
            for (origin, rule) in ruleset {
                rules_map
                    .entry(*origin)
                    .or_default()
                    .push(self.symbols.print_rule(&rule));
            }
        }
        for (origin, rule_list) in &rules_map {
            if *origin == usize::MAX {
                write!(f, "// origin: authorizer\n")?;
            } else {
                write!(f, "// origin: {origin}\n")?;
            }

            for rule in rule_list {
                write!(f, "{};\n", rule)?;
            }
        }

        if !self.world.rules.inner.is_empty() {
            write!(f, "\n")?;
        }

        if !self.authorizer_block_builder.checks.is_empty()
            || self
                .blocks
                .iter()
                .flat_map(|blocks| blocks.iter())
                .any(|block| !block.checks.is_empty())
        {
            write!(f, "// Checks:\n")?;
        }

        if !self.authorizer_block_builder.checks.is_empty() {
            write!(f, "// origin: authorizer\n")?;

            for check in &self.authorizer_block_builder.checks {
                write!(f, "{check};\n")?;
            }
        }

        if let Some(blocks) = &self.blocks {
            for (i, block) in blocks.iter().enumerate() {
                if !block.checks.is_empty() {
                    write!(f, "// origin: {i}\n")?;

                    for check in &block.checks {
                        write!(f, "{};\n", self.symbols.print_check(check))?;
                    }
                }
            }
        }

        if !self.authorizer_block_builder.checks.is_empty() {
            write!(f, "\n")?;
        }

        if !self.policies.is_empty() {
            write!(f, "// Policies:\n")?;
        }
        for policy in self.policies.iter() {
            write!(f, "{policy};\n")?;
        }

        Ok(())
>>>>>>> 4a8c5ad9
    }
}

#[derive(Debug, Clone)]
pub struct AuthorizerPolicies {
    pub version: u32,
    /// list of facts provided by this block
    pub facts: Vec<Fact>,
    /// list of rules provided by blocks
    pub rules: Vec<Rule>,
    /// checks that the token and ambient data must validate
    pub checks: Vec<Check>,
    pub policies: Vec<Policy>,
}

impl AuthorizerPolicies {
    pub fn serialize(&self) -> Result<Vec<u8>, error::Token> {
        let proto = crate::format::convert::authorizer_to_proto_authorizer(self);

        let mut v = Vec::new();

        proto
            .encode(&mut v)
            .map(|_| v)
            .map_err(|e| error::Format::SerializationError(format!("serialization error: {:?}", e)))
            .map_err(error::Token::Format)
    }

    pub fn deserialize(data: &[u8]) -> Result<Self, error::Token> {
        let data = crate::format::schema::AuthorizerPolicies::decode(data).map_err(|e| {
            error::Format::DeserializationError(format!("deserialization error: {:?}", e))
        })?;

        Ok(crate::format::convert::proto_authorizer_to_authorizer(
            &data,
        )?)
    }
}

/// runtime limits for the Datalog engine
#[derive(Debug, Clone)]
pub struct AuthorizerLimits {
    /// maximum number of Datalog facts (memory usage)
    pub max_facts: u32,
    /// maximum number of iterations of the rules applications (prevents degenerate rules)
    pub max_iterations: u32,
    /// maximum execution time
    pub max_time: Duration,
}

impl Default for AuthorizerLimits {
    fn default() -> Self {
        AuthorizerLimits {
            max_facts: 1000,
            max_iterations: 100,
            max_time: Duration::from_millis(1),
        }
    }
}

impl std::convert::From<AuthorizerLimits> for crate::datalog::RunLimits {
    fn from(limits: AuthorizerLimits) -> Self {
        crate::datalog::RunLimits {
            max_facts: limits.max_facts,
            max_iterations: limits.max_iterations,
            max_time: limits.max_time,
        }
    }
}

impl BuilderExt for Authorizer {
    fn add_resource(&mut self, name: &str) {
        let f = fact("resource", &[string(name)]);
        self.add_fact(f).unwrap();
    }
    fn check_resource(&mut self, name: &str) {
        self.add_check(Check {
            queries: vec![rule(
                "resource_check",
                &[string("resource_check")],
                &[pred("resource", &[string(name)])],
            )],
            kind: CheckKind::One,
        })
        .unwrap();
    }
    fn add_operation(&mut self, name: &str) {
        let f = fact("operation", &[string(name)]);
        self.add_fact(f).unwrap();
    }
    fn check_operation(&mut self, name: &str) {
        self.add_check(Check {
            queries: vec![rule(
                "operation_check",
                &[string("operation_check")],
                &[pred("operation", &[string(name)])],
            )],
            kind: CheckKind::One,
        })
        .unwrap();
    }
    fn check_resource_prefix(&mut self, prefix: &str) {
        let check = constrained_rule(
            "prefix",
            &[var("resource")],
            &[pred("resource", &[var("resource")])],
            &[Expression {
                ops: vec![
                    Op::Value(var("resource")),
                    Op::Value(string(prefix)),
                    Op::Binary(Binary::Prefix),
                ],
            }],
        );

        self.add_check(Check {
            queries: vec![check],
            kind: CheckKind::One,
        })
        .unwrap();
    }

    fn check_resource_suffix(&mut self, suffix: &str) {
        let check = constrained_rule(
            "suffix",
            &[var("resource")],
            &[pred("resource", &[var("resource")])],
            &[Expression {
                ops: vec![
                    Op::Value(var("resource")),
                    Op::Value(string(suffix)),
                    Op::Binary(Binary::Suffix),
                ],
            }],
        );

        self.add_check(Check {
            queries: vec![check],
            kind: CheckKind::One,
        })
        .unwrap();
    }

    fn check_expiration_date(&mut self, exp: SystemTime) {
        let check = constrained_rule(
            "expiration",
            &[var("time")],
            &[pred("time", &[var("time")])],
            &[Expression {
                ops: vec![
                    Op::Value(var("time")),
                    Op::Value(date(&exp)),
                    Op::Binary(Binary::LessOrEqual),
                ],
            }],
        );

        self.add_check(Check {
            queries: vec![check],
            kind: CheckKind::One,
        })
        .unwrap();
    }
}

impl AuthorizerExt for Authorizer {
    fn add_allow_all(&mut self) {
        self.add_policy("allow if true").unwrap();
    }
    fn add_deny_all(&mut self) {
        self.add_policy("deny if true").unwrap();
    }
}

#[cfg(test)]
mod tests {
    use crate::{builder::BlockBuilder, KeyPair};

    use super::*;

    #[test]
    fn empty_authorizer() {
        let mut authorizer = Authorizer::new();
        authorizer.add_policy("allow if true").unwrap();
        assert_eq!(authorizer.authorize(), Ok(0));
    }

    #[test]
    fn parameter_substitution() {
        let mut authorizer = Authorizer::new();
        let mut params = HashMap::new();
        params.insert("p1".to_string(), "value".into());
        params.insert("p2".to_string(), 0i64.into());
        params.insert("p3".to_string(), true.into());
        let mut scope_params = HashMap::new();
        scope_params.insert(
            "pk".to_string(),
            PublicKey::from_bytes(
                &hex::decode("6e9e6d5a75cf0c0e87ec1256b4dfed0ca3ba452912d213fcc70f8516583db9db")
                    .unwrap(),
            )
            .unwrap(),
        );
        authorizer
            .add_code_with_params(
                r#"
                  fact({p1}, "value");
                  rule($var, {p2}) <- fact($var, {p2});
                  check if {p3};
                  allow if {p3} trusting {pk};
              "#,
                params,
                scope_params,
            )
            .unwrap();
    }

    #[test]
    fn forbid_unbound_parameters() {
        let mut builder = Authorizer::new();

        let mut fact = Fact::try_from("fact({p1}, {p4})").unwrap();
        fact.set("p1", "hello").unwrap();
        let res = builder.add_fact(fact);
        assert_eq!(
            res,
            Err(error::Token::Language(
                biscuit_parser::error::LanguageError::Parameters {
                    missing_parameters: vec!["p4".to_string()],
                    unused_parameters: vec![],
                }
            ))
        );
        let mut rule = Rule::try_from(
            "fact($var1, {p2}) <- f1($var1, $var3), f2({p2}, $var3, {p4}), $var3.starts_with({p2})",
        )
        .unwrap();
        rule.set("p2", "hello").unwrap();
        let res = builder.add_rule(rule);
        assert_eq!(
            res,
            Err(error::Token::Language(
                biscuit_parser::error::LanguageError::Parameters {
                    missing_parameters: vec!["p4".to_string()],
                    unused_parameters: vec![],
                }
            ))
        );
        let mut check = Check::try_from("check if {p4}, {p3}").unwrap();
        check.set("p3", true).unwrap();
        let res = builder.add_check(check);
        assert_eq!(
            res,
            Err(error::Token::Language(
                biscuit_parser::error::LanguageError::Parameters {
                    missing_parameters: vec!["p4".to_string()],
                    unused_parameters: vec![],
                }
            ))
        );
        let mut policy = Policy::try_from("allow if {p4}, {p3}").unwrap();
        policy.set("p3", true).unwrap();

        let res = builder.add_policy(policy);
        assert_eq!(
            res,
            Err(error::Token::Language(
                biscuit_parser::error::LanguageError::Parameters {
                    missing_parameters: vec!["p4".to_string()],
                    unused_parameters: vec![],
                }
            ))
        );
    }

    #[test]
    fn forbid_unbound_parameters_in_add_code() {
        let mut builder = Authorizer::new();
        let mut params = HashMap::new();
        params.insert("p1".to_string(), "hello".into());
        params.insert("p2".to_string(), 1i64.into());
        params.insert("p4".to_string(), "this will be ignored".into());
        let res = builder.add_code_with_params(
            r#"fact({p1}, "value");
             rule($head_var) <- f1($head_var), {p2} > 0;
             check if {p3};
             allow if {p3};
            "#,
            params,
            HashMap::new(),
        );

        assert_eq!(
            res,
            Err(error::Token::Language(
                biscuit_parser::error::LanguageError::Parameters {
                    missing_parameters: vec!["p3".to_string()],
                    unused_parameters: vec![],
                }
            ))
        )
    }

    #[test]
    fn query_authorizer_from_token_tuple() {
        use crate::Biscuit;
        use crate::KeyPair;
        let keypair = KeyPair::new();
        let mut builder = Biscuit::builder();
        builder.add_fact("user(\"John Doe\", 42)").unwrap();

        let biscuit = builder.build(&keypair).unwrap();

        let mut authorizer = biscuit.authorizer().unwrap();
        let res: Vec<(String, i64)> = authorizer
            .query("data($name, $id) <- user($name, $id)")
            .unwrap();

        assert_eq!(res.len(), 1);
        assert_eq!(res[0].0, "John Doe");
        assert_eq!(res[0].1, 42);
    }

    #[test]
    fn query_authorizer_from_token_string() {
        use crate::Biscuit;
        use crate::KeyPair;
        let keypair = KeyPair::new();
        let mut builder = Biscuit::builder();
        builder.add_fact("user(\"John Doe\")").unwrap();

        let biscuit = builder.build(&keypair).unwrap();

        let mut authorizer = biscuit.authorizer().unwrap();
        let res: Vec<(String,)> = authorizer.query("data($name) <- user($name)").unwrap();

        assert_eq!(res.len(), 1);
        assert_eq!(res[0].0, "John Doe");
    }

    #[test]
    fn authorizer_with_scopes() {
        let root = KeyPair::new();
        let external = KeyPair::new();

        let mut builder = Biscuit::builder();
        let mut scope_params = HashMap::new();
        scope_params.insert("external_pub".to_string(), external.public());
        builder
            .add_code_with_params(
                r#"right("read");
               check if group("admin") trusting {external_pub};
            "#,
                HashMap::new(),
                scope_params,
            )
            .unwrap();

        let biscuit1 = builder.build(&root).unwrap();

        let req = biscuit1.third_party_request().unwrap();

        let mut builder = BlockBuilder::new();
        builder
            .add_code(
                r#"group("admin");
             check if right("read");
            "#,
            )
            .unwrap();
        let res = req.create_block(&external.private(), builder).unwrap();
        let biscuit2 = biscuit1.append_third_party(external.public(), res).unwrap();

        let mut authorizer = Authorizer::new();
        let external2 = KeyPair::new();

        let mut scope_params = HashMap::new();
        scope_params.insert("external".to_string(), external.public());
        scope_params.insert("external2".to_string(), external2.public());

        authorizer
            .add_code_with_params(
                r#"
            // this rule trusts both the third-party block and the authority, and can access facts
            // from both
            possible(true) <- right($right), group("admin") trusting authority, {external};

            // this rule only trusts the third-party block and can't access authority facts
            // it should _not_ generate a fact
            impossible(true) <- right("read") trusting {external2};

            authorizer(true);

            check if possible(true) trusting authority, {external};
            deny if impossible(true) trusting {external2};
            allow if true;
            "#,
                HashMap::new(),
                scope_params,
            )
            .unwrap();

        authorizer.add_token(&biscuit2).unwrap();

        println!("token:\n{}", biscuit2);
        println!("world:\n{}", authorizer.print_world());

        let res = authorizer.authorize_with_limits(AuthorizerLimits {
            max_time: Duration::from_millis(5), //Set 5 milliseconds as the maximum time allowed for the authorization due to "cheap" worker on GitHub Actions
            ..Default::default()
        });
        println!("world after:\n{}", authorizer.print_world());

        res.unwrap();

        // authorizer facts are always visible, no matter what
        let authorizer_facts: Vec<Fact> = authorizer
            .query("authorizer(true) <- authorizer(true)")
            .unwrap();

        assert_eq!(authorizer_facts.len(), 1);

        // authority facts are visible by default
        let authority_facts: Vec<Fact> =
            authorizer.query("right($right) <- right($right)").unwrap();
        assert_eq!(authority_facts.len(), 1);

        // authority facts are not visible if
        // there is an explicit rule scope annotation that does
        // not cover previous or authority
        let authority_facts_untrusted: Vec<Fact> = authorizer
            .query({
                let mut r: Rule = "right($right) <- right($right) trusting {external}"
                    .try_into()
                    .unwrap();
                r.set_scope("external", external.public()).unwrap();
                r
            })
            .unwrap();
        assert_eq!(authority_facts_untrusted.len(), 0);

        // block facts are not visible by default
        let block_facts_untrusted: Vec<Fact> =
            authorizer.query("group($group) <- group($group)").unwrap();
        assert_eq!(block_facts_untrusted.len(), 0);

        // block facts are visible if trusted
        let block_facts_trusted: Vec<Fact> = authorizer
            .query({
                let mut r: Rule = "group($group) <- group($group) trusting {external}"
                    .try_into()
                    .unwrap();
                r.set_scope("external", external.public()).unwrap();
                r
            })
            .unwrap();
        assert_eq!(block_facts_trusted.len(), 1);

        // block facts are visible by default with query_all
        let block_facts_query_all: Vec<Fact> = authorizer
            .query_all("group($group) <- group($group)")
            .unwrap();
        assert_eq!(block_facts_query_all.len(), 1);

        // block facts are not visible with query_all if the query has an explicit
        // scope annotation that does not trust them
        let block_facts_query_all_explicit: Vec<Fact> = authorizer
            .query_all("group($group) <- group($group) trusting authority")
            .unwrap();
        assert_eq!(block_facts_query_all_explicit.len(), 0);
    }
}<|MERGE_RESOLUTION|>--- conflicted
+++ resolved
@@ -858,164 +858,7 @@
 
     /// prints the content of the authorizer
     pub fn print_world(&self) -> String {
-<<<<<<< HEAD
-        let mut result = String::new();
-
-        if !self.world.facts.is_empty() {
-            write!(&mut result, "// Facts:\n");
-        }
-
-        let mut all_facts = BTreeMap::new();
-        for (origin, factset) in &self.world.facts.inner {
-            let mut facts = Vec::new();
-            for fact in factset {
-                facts.push(self.symbols.print_fact(&fact));
-            }
-            facts.sort();
-
-            all_facts.insert(origin, facts);
-        }
-
-        for (origin, factset) in &all_facts {
-            write!(&mut result, "// origin: {origin}\n");
-
-            for fact in factset {
-                write!(&mut result, "{};\n", fact);
-            }
-        }
-
-        if !self.world.facts.is_empty() {
-            write!(&mut result, "\n");
-        }
-
-        if !self.world.rules.inner.is_empty() {
-            write!(&mut result, "// Rules:\n");
-        }
-
-        let mut rules_map: BTreeMap<usize, Vec<String>> = BTreeMap::new();
-        for ruleset in self.world.rules.inner.values() {
-            for (origin, rule) in ruleset {
-                rules_map
-                    .entry(*origin)
-                    .or_default()
-                    .push(self.symbols.print_rule(&rule));
-            }
-        }
-        for (origin, rule_list) in &rules_map {
-            if *origin == usize::MAX {
-                write!(&mut result, "// origin: authorizer\n");
-            } else {
-                write!(&mut result, "// origin: {origin}\n");
-            }
-
-            for rule in rule_list {
-                write!(&mut result, "{};\n", rule);
-            }
-        }
-
-        if !self.world.rules.inner.is_empty() {
-            write!(&mut result, "\n");
-        }
-
-        // TODO: test blocks too
-        //if !self.authorizer_block_builder.checks.is_empty() {
-        write!(&mut result, "// Checks:\n");
-        //}
-
-        if !self.authorizer_block_builder.checks.is_empty() {
-            write!(&mut result, "// origin: authorizer\n");
-
-            for check in &self.authorizer_block_builder.checks {
-                write!(&mut result, "{check};\n");
-            }
-        }
-
-        if let Some(blocks) = &self.blocks {
-            for (i, block) in blocks.iter().enumerate() {
-                if !block.checks.is_empty() {
-                    write!(&mut result, "// origin: {i}\n");
-
-                    for check in &block.checks {
-                        write!(&mut result, "{};\n", self.symbols.print_check(check));
-                    }
-                }
-            }
-        }
-
-        if !self.authorizer_block_builder.checks.is_empty() {
-            write!(&mut result, "\n");
-        }
-
-        if !self.policies.is_empty() {
-            write!(&mut result, "// Policies:\n");
-        }
-        for policy in self.policies.iter() {
-            write!(&mut result, "{policy};\n");
-        }
-
-        let facts: BTreeMap<_, _> = self
-            .world
-            .facts
-            .inner
-            .iter()
-            .map(|(origin, facts)| {
-                (
-                    origin,
-                    facts
-                        .iter()
-                        .map(|f| self.symbols.print_fact(f))
-                        .collect::<Vec<_>>(),
-                )
-            })
-            .collect();
-
-        let rules: BTreeMap<_, _> = self
-            .world
-            .rules
-            .inner
-            .iter()
-            .map(|(origin, rules)| {
-                (
-                    origin,
-                    rules
-                        .iter()
-                        .map(|(_, r)| self.symbols.print_rule(r))
-                        .collect::<Vec<_>>(),
-                )
-            })
-            .collect();
-
-        let mut checks = Vec::new();
-        for (index, check) in self.authorizer_block_builder.checks.iter().enumerate() {
-            checks.push(format!("Authorizer[{}]: {}", index, check));
-        }
-
-        if let Some(blocks) = &self.blocks {
-            for (i, block) in blocks.iter().enumerate() {
-                for (j, check) in block.checks.iter().enumerate() {
-                    checks.push(format!(
-                        "Block[{}][{}]: {}",
-                        i,
-                        j,
-                        self.symbols.print_check(check)
-                    ));
-                }
-            }
-        }
-
-        let mut policies = Vec::new();
-        for policy in self.policies.iter() {
-            policies.push(policy.to_string());
-        }
-
-        format!(
-            "World {{\n  facts: {:#?}\n  rules: {:#?}\n  checks: {:#?}\n  policies: {:#?}\n}}",
-            facts, rules, checks, policies
-        );
-        result
-=======
         self.to_string()
->>>>>>> 4a8c5ad9
     }
 
     /// returns all of the data loaded in the authorizer
@@ -1084,7 +927,109 @@
     }
 }
 
-<<<<<<< HEAD
+impl std::fmt::Display for Authorizer {
+    fn fmt(&self, f: &mut std::fmt::Formatter<'_>) -> std::fmt::Result {
+        if !self.world.facts.is_empty() {
+            write!(f, "// Facts:\n")?;
+        }
+
+        let mut all_facts = BTreeMap::new();
+        for (origin, factset) in &self.world.facts.inner {
+            let mut facts = Vec::new();
+            for fact in factset {
+                facts.push(self.symbols.print_fact(&fact));
+            }
+            facts.sort();
+
+            all_facts.insert(origin, facts);
+        }
+
+        for (origin, factset) in &all_facts {
+            write!(f, "// origin: {origin}\n")?;
+
+            for fact in factset {
+                write!(f, "{};\n", fact)?;
+            }
+        }
+
+        if !self.world.facts.is_empty() {
+            write!(f, "\n")?;
+        }
+
+        if !self.world.rules.inner.is_empty() {
+            write!(f, "// Rules:\n")?;
+        }
+
+        let mut rules_map: BTreeMap<usize, Vec<String>> = BTreeMap::new();
+        for ruleset in self.world.rules.inner.values() {
+            for (origin, rule) in ruleset {
+                rules_map
+                    .entry(*origin)
+                    .or_default()
+                    .push(self.symbols.print_rule(&rule));
+            }
+        }
+        for (origin, rule_list) in &rules_map {
+            if *origin == usize::MAX {
+                write!(f, "// origin: authorizer\n")?;
+            } else {
+                write!(f, "// origin: {origin}\n")?;
+            }
+
+            for rule in rule_list {
+                write!(f, "{};\n", rule)?;
+            }
+        }
+
+        if !self.world.rules.inner.is_empty() {
+            write!(f, "\n")?;
+        }
+
+        if !self.authorizer_block_builder.checks.is_empty()
+            || self
+                .blocks
+                .iter()
+                .flat_map(|blocks| blocks.iter())
+                .any(|block| !block.checks.is_empty())
+        {
+            write!(f, "// Checks:\n")?;
+        }
+
+        if !self.authorizer_block_builder.checks.is_empty() {
+            write!(f, "// origin: authorizer\n")?;
+
+            for check in &self.authorizer_block_builder.checks {
+                write!(f, "{check};\n")?;
+            }
+        }
+
+        if let Some(blocks) = &self.blocks {
+            for (i, block) in blocks.iter().enumerate() {
+                if !block.checks.is_empty() {
+                    write!(f, "// origin: {i}\n")?;
+
+                    for check in &block.checks {
+                        write!(f, "{};\n", self.symbols.print_check(check))?;
+                    }
+                }
+            }
+        }
+
+        if !self.authorizer_block_builder.checks.is_empty() {
+            write!(f, "\n")?;
+        }
+
+        if !self.policies.is_empty() {
+            write!(f, "// Policies:\n")?;
+        }
+        for policy in self.policies.iter() {
+            write!(f, "{policy};\n")?;
+        }
+
+        Ok(())
+    }
+}
+
 impl TryFrom<AuthorizerPolicies> for Authorizer {
     type Error = error::Token;
 
@@ -1116,108 +1061,6 @@
         }
 
         Ok(authorizer)
-=======
-impl std::fmt::Display for Authorizer {
-    fn fmt(&self, f: &mut std::fmt::Formatter<'_>) -> std::fmt::Result {
-        if !self.world.facts.is_empty() {
-            write!(f, "// Facts:\n")?;
-        }
-
-        let mut all_facts = BTreeMap::new();
-        for (origin, factset) in &self.world.facts.inner {
-            let mut facts = Vec::new();
-            for fact in factset {
-                facts.push(self.symbols.print_fact(&fact));
-            }
-            facts.sort();
-
-            all_facts.insert(origin, facts);
-        }
-
-        for (origin, factset) in &all_facts {
-            write!(f, "// origin: {origin}\n")?;
-
-            for fact in factset {
-                write!(f, "{};\n", fact)?;
-            }
-        }
-
-        if !self.world.facts.is_empty() {
-            write!(f, "\n")?;
-        }
-
-        if !self.world.rules.inner.is_empty() {
-            write!(f, "// Rules:\n")?;
-        }
-
-        let mut rules_map: BTreeMap<usize, Vec<String>> = BTreeMap::new();
-        for ruleset in self.world.rules.inner.values() {
-            for (origin, rule) in ruleset {
-                rules_map
-                    .entry(*origin)
-                    .or_default()
-                    .push(self.symbols.print_rule(&rule));
-            }
-        }
-        for (origin, rule_list) in &rules_map {
-            if *origin == usize::MAX {
-                write!(f, "// origin: authorizer\n")?;
-            } else {
-                write!(f, "// origin: {origin}\n")?;
-            }
-
-            for rule in rule_list {
-                write!(f, "{};\n", rule)?;
-            }
-        }
-
-        if !self.world.rules.inner.is_empty() {
-            write!(f, "\n")?;
-        }
-
-        if !self.authorizer_block_builder.checks.is_empty()
-            || self
-                .blocks
-                .iter()
-                .flat_map(|blocks| blocks.iter())
-                .any(|block| !block.checks.is_empty())
-        {
-            write!(f, "// Checks:\n")?;
-        }
-
-        if !self.authorizer_block_builder.checks.is_empty() {
-            write!(f, "// origin: authorizer\n")?;
-
-            for check in &self.authorizer_block_builder.checks {
-                write!(f, "{check};\n")?;
-            }
-        }
-
-        if let Some(blocks) = &self.blocks {
-            for (i, block) in blocks.iter().enumerate() {
-                if !block.checks.is_empty() {
-                    write!(f, "// origin: {i}\n")?;
-
-                    for check in &block.checks {
-                        write!(f, "{};\n", self.symbols.print_check(check))?;
-                    }
-                }
-            }
-        }
-
-        if !self.authorizer_block_builder.checks.is_empty() {
-            write!(f, "\n")?;
-        }
-
-        if !self.policies.is_empty() {
-            write!(f, "// Policies:\n")?;
-        }
-        for policy in self.policies.iter() {
-            write!(f, "{policy};\n")?;
-        }
-
-        Ok(())
->>>>>>> 4a8c5ad9
     }
 }
 
